*.pt
<<<<<<< HEAD
*.pyc
__pychache__/*
.vscode/*
=======
*.pyc
>>>>>>> db42329a
<|MERGE_RESOLUTION|>--- conflicted
+++ resolved
@@ -1,8 +1,4 @@
 *.pt
-<<<<<<< HEAD
 *.pyc
 __pychache__/*
-.vscode/*
-=======
-*.pyc
->>>>>>> db42329a
+.vscode/*