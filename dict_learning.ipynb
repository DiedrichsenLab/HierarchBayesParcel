{
 "cells": [
  {
   "cell_type": "code",
<<<<<<< HEAD
   "execution_count": 25,
=======
   "execution_count": 1,
>>>>>>> 69e5ee30
   "source": [
    "# Preliminaries \n",
    "from mdtb_neocortical import *\n",
    "from sklearn.decomposition import dict_learning, sparse_encode\n",
    "import ipywidgets as widgets       # interactive display\n",
    "%config InlineBackend.figure_format = 'svg' # other available formats are: 'retina', 'png', 'jpeg', 'pdf'\n"
   ],
   "outputs": [],
   "metadata": {}
  },
  {
   "cell_type": "markdown",
   "source": [
    "## Quick toy example to test the algorithm\n",
    "Toy example with U ~ Gamma(1,1)"
   ],
   "metadata": {}
  },
  {
   "cell_type": "code",
<<<<<<< HEAD
   "execution_count": 39,
=======
   "execution_count": 3,
>>>>>>> 69e5ee30
   "source": [
    "# Dictonary learning: Toy example with V~normal, U ~ Gamma(1,x), Y = UV + eps \n",
    "K = 5 \n",
    "N = 20 \n",
    "P = 100 \n",
    "eps = 1\n",
    "beta = 5 \n",
    "\n",
    "def random_V(K,N):\n",
    "    V = np.random.normal(0,1,(K,N))\n",
    "    V = V - V.mean(axis=1).reshape(-1,1)\n",
    "    V = V / np.sqrt(np.sum(V**2,axis=1).reshape(-1,1))\n",
    "    return V\n",
    "\n",
<<<<<<< HEAD
    "V = random_V(K,N)\n",
    "U = np.random.gamma(1,beta,(P,K))\n",
    "Y = U @ V + np.random.normal(0,eps/np.sqrt(N),(P,N)) #"
=======
    "U = np.random.gamma(1,beta,(P,K))*0.1\n",
    "Y = np.random.normal(0,eps/np.sqrt(N),(P,N)) #"
>>>>>>> 69e5ee30
   ],
   "outputs": [],
   "metadata": {}
  },
  {
   "cell_type": "code",
<<<<<<< HEAD
   "execution_count": 40,
=======
   "execution_count": null,
>>>>>>> 69e5ee30
   "source": [
    "# Start the optimization from different starting values to test convergence and local minima \n",
    "num=10\n",
    "Uhat = np.empty((num,P,K))\n",
    "Vhat = np.empty((num,K,N))\n",
    "for i in range(num):\n",
<<<<<<< HEAD
    "    # Determine random starting value \n",
    "    V_init = random_V(K,N)\n",
    "    U_init = sparse_encode(Y,V_init,alpha=1,algorithm='lasso_cd')\n",
    "    Uhat[i,:,:],Vhat[i,:,:],errors = dict_learning (Y,alpha = 1, n_components=5, method='cd',random_state=i,positive_code=True,code_init=U_init, dict_init=V_init)"
=======
    "    snn = DictionaryLearning(n_components=5, transform_algorithm='lasso_cd',random_state=None,positive_code=True,fit_algorithm='cd')\n",
    "    snn.fit(Y)\n",
    "    Uhat[i,:,:] = snn.transform(Y)\n",
    "    Vhat[i,:,:] = snn.components_.T"
>>>>>>> 69e5ee30
   ],
   "outputs": [],
   "metadata": {}
  },
  {
   "cell_type": "code",
<<<<<<< HEAD
   "execution_count": 41,
=======
   "execution_count": null,
>>>>>>> 69e5ee30
   "source": [
    "fig = plt.figure(figsize=(12,5))\n",
    "plt.subplot(2,2,1)\n",
    "plt.imshow(Uhat[1,:,:].T,aspect='auto')\n",
    "plt.subplot(2,2,2)\n",
    "plt.imshow(Vhat[1,:,:],aspect='auto')\n",
    "plt.subplot(2,2,3)\n",
    "plt.imshow(Uhat[0,:,:].T,aspect='auto')\n",
    "plt.subplot(2,2,4)\n",
<<<<<<< HEAD
    "plt.imshow(Vhat[0,:,:],aspect='auto')\n"
   ],
   "outputs": [
    {
     "output_type": "execute_result",
     "data": {
      "text/plain": [
       "<matplotlib.image.AxesImage at 0x128b745b0>"
      ]
     },
     "metadata": {},
     "execution_count": 41
    },
    {
     "output_type": "display_data",
     "data": {
      "image/svg+xml": "<?xml version=\"1.0\" encoding=\"utf-8\" standalone=\"no\"?>\n<!DOCTYPE svg PUBLIC \"-//W3C//DTD SVG 1.1//EN\"\n  \"http://www.w3.org/Graphics/SVG/1.1/DTD/svg11.dtd\">\n<svg height=\"302.878125pt\" version=\"1.1\" viewBox=\"0 0 697.3625 302.878125\" width=\"697.3625pt\" xmlns=\"http://www.w3.org/2000/svg\" xmlns:xlink=\"http://www.w3.org/1999/xlink\">\n <metadata>\n  <rdf:RDF xmlns:cc=\"http://creativecommons.org/ns#\" xmlns:dc=\"http://purl.org/dc/elements/1.1/\" xmlns:rdf=\"http://www.w3.org/1999/02/22-rdf-syntax-ns#\">\n   <cc:Work>\n    <dc:type rdf:resource=\"http://purl.org/dc/dcmitype/StillImage\"/>\n    <dc:date>2021-09-10T16:07:25.072279</dc:date>\n    <dc:format>image/svg+xml</dc:format>\n    <dc:creator>\n     <cc:Agent>\n      <dc:title>Matplotlib v3.4.2, https://matplotlib.org/</dc:title>\n     </cc:Agent>\n    </dc:creator>\n   </cc:Work>\n  </rdf:RDF>\n </metadata>\n <defs>\n  <style type=\"text/css\">*{stroke-linecap:butt;stroke-linejoin:round;}</style>\n </defs>\n <g id=\"figure_1\">\n  <g id=\"patch_1\">\n   <path d=\"M 0 302.878125 \nL 697.3625 302.878125 \nL 697.3625 0 \nL 0 0 \nz\n\" style=\"fill:none;\"/>\n  </g>\n  <g id=\"axes_1\">\n   <g id=\"patch_2\">\n    <path d=\"M 20.5625 130.745455 \nL 324.926136 130.745455 \nL 324.926136 7.2 \nL 20.5625 7.2 \nz\n\" style=\"fill:#ffffff;\"/>\n   </g>\n   <g clip-path=\"url(#p67ea488fa4)\">\n    <image height=\"124\" id=\"image32be41a360\" transform=\"scale(1 -1)translate(0 -124)\" width=\"305\" x=\"20.5625\" xlink:href=\"data:image/png;base64,\niVBORw0KGgoAAAANSUhEUgAAATEAAAB8CAYAAAAB1IduAAAJGUlEQVR4nO3da4wVdx3G8Tlzzi57v8CybLnsLpculEsXpFABjZq0KtamxhLRWDWa2GjSxL4wGkyjRH1hNfGW2qS+qWmiUq2miUa0Rq0VEMpya4EVFrpcy2V36dkbe+GcGV+o/+c/dYbiO3/J9/Pqt3PmzPzncp7suyd3T25LHLyFeEO3m8PJkubrU24unzzt5tGtd7u5fsfe1GOGtbWJvy99RueoHozc3Pzn19ycKxT0hcoKN5b6z7p58v71bq76zcup5w7CvOao7MbCgvk65vkLbs4v73Jz+fhJbW+Zpe2DQzrm+lVa88FeN8dR8lbnGxvcfPFTd7i57Yf7UteXZXyL7nftc/tS98lVVGodN6bT97lrpfbpOermcOUy7VPWesq9fW4e/vjb3dz40/RnHgRBEN7pHev8FTdHY+NuHnporZtnPv13N+eXLNS5T/W7efxB7/p/lX79+aZGN/d+W8+z6+H9Wlu3nkFUrfcr2PuK1rxmhY45UHRz3KD32X9HgiAI8l2L9Zn3OwmrqnTcSj2foMJ7z713vnd7p9b9eb3bU5vXuXnGTl1P/vZFbh5e0+rmxj+e0PFnz9Qc6XdXXDvHzc27zmmXkVFdyyodP7fnSODLL12i/U6c0vbmZu00V2t67Wu6/o6PvBqk8TMjGtf7EqbuDQBGEGIATCPEAJhGiAEwjRADYBohBsA0QgyAaYQYANMIMQCmEWIATCPEAJhGiAEwjRADYBohBsA0QgyAaYQYANMIMQCmEWIATCPEAJhGiAEwjRADYBohBsA0QgyAaYQYANNy7+1+zDW6Rq/843/8dk5zrGJYv4T29GcXuLnjqypCvZmwpkanqFbBaHnoms7RoeOWzp5388SHVJ470aySXL+E1ecX4I5vUMmpX7wbb1qt9ew+rO9mlOqGq5e7OTp83M2DD29InHvObl1PcP6S9vuwClqbf6J1X/7CRjfPe0alvGc/p9LXjh+p9DaaUrlxuKhd57qo0tryyEiQpu8HKsNduk3lsdH1624uzJur7bOb3JybVsFy7vpk4rilMypi9ctdb7Sp3Db82yF9wSs6nr53jZtnDE64OT5wLPUacutUYhzvTy9kzZJVpJw8Qfr7f+abyefc+ZieoV+YG00m781/lN/9NjfnXzyoD7x7EdbqNzL8Ab0vkde765cYl9/jHfMvOua57XqnWg/oufnvf27GDDfH/jvlF2DHyWLoxHvSpiLeuKyC3sA7VuI99O7r5Ud1L9u+tydIw39iAEwjxACYRogBMI0QA2AaIQbANEIMgGmEGADTCDEAphFiAEwjxACYRogBMI0QA2AaIQbANEIMgGmEGADTCDEAphFiAEwjxACYRogBMI0QA2AaIQbANEIMgGmEGADTCDEApuXeed/jrvVyxu/2uw/8YtQLWzrdXHtF5Zf1O1TOOb7lbu3z3D43Fz+h8stZv1U57/C9SxMLadqtUtXy1UEtsErFnUG57Ea/nDOrrDbL5P0q2K0aUIFpeH3azaXGajdX9r2u7ZdVPHv1Ea949In0Ys8Ev2w1CIJ862z90VCn3cZ0beVBFezGN7Q+vwy18rjKXaNrxdT9E8tYq7JVv3j20vMq4Z23XWst1VW6ueLqqNZw8nTq8fNzWrXPlavJz1bouZePnXBzVhnyySf1rJZ/Q+9I3Nyg4/jFxfX1Ok63ypDDXYdT19r3hN7b2x/Re+sXHbf8OKN4uUFriDu9IuE3lVAXbmvTZyO6f4li6MGh1ONe+aieVdY6fKNbVXpc/+zem+z5L/GGbjeX6ivcXPFCT+r+fhFuNDqmeXw8+yTrVWIcvKwS49xdK90c9us3FrSq0Hqsq9nNtadVsJubvqHvZp8ZAP7/EWIATCPEAJhGiAEwjRADYBohBsA0QgyAaYQYANMIMQCmEWIATCPEAJhGiAEwjRADYBohBsA0QgyAaYQYANMIMQCmEWIATCPEAJhGiAEwjRADYBohBsA0QgyAabl7clvi1E/CvBtn71KX38DGopvzLeqHS/TmZWy/Kb+bbv9RzXH68nKFgnYpldzc/y31BS7++hE37zylXsj7Nj3g5lL/WTeHVeoBjCbVR1mYP0/nqq9xc7m3z81jv1/k5oYvqqcxOprsIMwSvWuN1vHXQ6n7FBZ2pK7bd+Er6sJs6FdHaNOxota6pNHNNb9W16Lv4pd1nHmP696F3eqmjI70ujnfpY7H3kf1/Jc9pZ7FN38nrK3V9pv1Fv6b31MY9xy9yZ7/7dqn9V7MfFr9jX5/Z8UbeuaJ/lKvLzS/uFPfPdV/S+fOus7JD6pTs/YlvSflEfUr5pd3abvXr3lhm57Pgu8e0FLv0HPw73XW7+j1L+k47T/TO1W6cNHNdx7U9b/0ffVaNj2T3YOZ6ORsVydnXK1uy+CQt7688iaemso8bhr+EwNgGiEGwDRCDIBphBgA0wgxAKYRYgBMI8QAmEaIATCNEANgGiEGwDRCDIBphBgA0wgxAKYRYgBMI8QAmEaIATCNEANgGiEGwDRCDIBphBgA0wgxAKYRYgBMI8QAmEaIATAtUZ47/f517oOqF191s18km+VWil2Ln1SB6XRdLvFZ65MqaM0q3/ULc/Pt89187kGVc879jo4Tb+x28/j8ajfX/WJv6vqid6zWeWt0rooXetzsl7DOfl6Fp9GYSlHjG9NunvjDQjdXv+/WylazJO7L0DV9kFGMmlV069t4RGvd012Zuo+v0Nmu01boHgVFleSWBwbcPPyQylaDIAhm/emMm0uXLr/l+TLX0TbHzb3bdI/bvD7XunMTbh5apdLjlqfSS18nHlCZbdWg7ktuj0qYs+61b3Rr8prrn9X7NvIxfdbwc22f2qzfXk3PGTf799J//kObVao785cqW8516HdRXNOiNezQufJNKk8uF4dTryG/YqmOeU37+M+ssEDnemOT5iAIguGF+v+ofWfRzX4pcbhymbZ7JdOF29pSz5eF/8QAmEaIATCNEANgGiEGwDRCDIBphBgA0wgxAKYRYgBMI8QAmEaIATCNEANgGiEGwDRCDIBphBgA0wgxAKYRYgBMI8QAmEaIATCNEANgGiEGwDRCDIBphBgA0wgxAKYRYgBM+ydNzWRWvgqoyAAAAABJRU5ErkJggg==\" y=\"-6.745455\"/>\n   </g>\n   <g id=\"matplotlib.axis_1\">\n    <g id=\"xtick_1\">\n     <g id=\"line2d_1\">\n      <defs>\n       <path d=\"M 0 0 \nL 0 3.5 \n\" id=\"mcd71158867\" style=\"stroke:#000000;stroke-width:0.8;\"/>\n      </defs>\n      <g>\n       <use style=\"stroke:#000000;stroke-width:0.8;\" x=\"22.084318\" xlink:href=\"#mcd71158867\" y=\"130.745455\"/>\n      </g>\n     </g>\n     <g id=\"text_1\">\n      <!-- 0 -->\n      <g transform=\"translate(18.903068 145.343892)scale(0.1 -0.1)\">\n       <defs>\n        <path d=\"M 2034 4250 \nQ 1547 4250 1301 3770 \nQ 1056 3291 1056 2328 \nQ 1056 1369 1301 889 \nQ 1547 409 2034 409 \nQ 2525 409 2770 889 \nQ 3016 1369 3016 2328 \nQ 3016 3291 2770 3770 \nQ 2525 4250 2034 4250 \nz\nM 2034 4750 \nQ 2819 4750 3233 4129 \nQ 3647 3509 3647 2328 \nQ 3647 1150 3233 529 \nQ 2819 -91 2034 -91 \nQ 1250 -91 836 529 \nQ 422 1150 422 2328 \nQ 422 3509 836 4129 \nQ 1250 4750 2034 4750 \nz\n\" id=\"DejaVuSans-30\" transform=\"scale(0.015625)\"/>\n       </defs>\n       <use xlink:href=\"#DejaVuSans-30\"/>\n      </g>\n     </g>\n    </g>\n    <g id=\"xtick_2\">\n     <g id=\"line2d_2\">\n      <g>\n       <use style=\"stroke:#000000;stroke-width:0.8;\" x=\"82.957045\" xlink:href=\"#mcd71158867\" y=\"130.745455\"/>\n      </g>\n     </g>\n     <g id=\"text_2\">\n      <!-- 20 -->\n      <g transform=\"translate(76.594545 145.343892)scale(0.1 -0.1)\">\n       <defs>\n        <path d=\"M 1228 531 \nL 3431 531 \nL 3431 0 \nL 469 0 \nL 469 531 \nQ 828 903 1448 1529 \nQ 2069 2156 2228 2338 \nQ 2531 2678 2651 2914 \nQ 2772 3150 2772 3378 \nQ 2772 3750 2511 3984 \nQ 2250 4219 1831 4219 \nQ 1534 4219 1204 4116 \nQ 875 4013 500 3803 \nL 500 4441 \nQ 881 4594 1212 4672 \nQ 1544 4750 1819 4750 \nQ 2544 4750 2975 4387 \nQ 3406 4025 3406 3419 \nQ 3406 3131 3298 2873 \nQ 3191 2616 2906 2266 \nQ 2828 2175 2409 1742 \nQ 1991 1309 1228 531 \nz\n\" id=\"DejaVuSans-32\" transform=\"scale(0.015625)\"/>\n       </defs>\n       <use xlink:href=\"#DejaVuSans-32\"/>\n       <use x=\"63.623047\" xlink:href=\"#DejaVuSans-30\"/>\n      </g>\n     </g>\n    </g>\n    <g id=\"xtick_3\">\n     <g id=\"line2d_3\">\n      <g>\n       <use style=\"stroke:#000000;stroke-width:0.8;\" x=\"143.829773\" xlink:href=\"#mcd71158867\" y=\"130.745455\"/>\n      </g>\n     </g>\n     <g id=\"text_3\">\n      <!-- 40 -->\n      <g transform=\"translate(137.467273 145.343892)scale(0.1 -0.1)\">\n       <defs>\n        <path d=\"M 2419 4116 \nL 825 1625 \nL 2419 1625 \nL 2419 4116 \nz\nM 2253 4666 \nL 3047 4666 \nL 3047 1625 \nL 3713 1625 \nL 3713 1100 \nL 3047 1100 \nL 3047 0 \nL 2419 0 \nL 2419 1100 \nL 313 1100 \nL 313 1709 \nL 2253 4666 \nz\n\" id=\"DejaVuSans-34\" transform=\"scale(0.015625)\"/>\n       </defs>\n       <use xlink:href=\"#DejaVuSans-34\"/>\n       <use x=\"63.623047\" xlink:href=\"#DejaVuSans-30\"/>\n      </g>\n     </g>\n    </g>\n    <g id=\"xtick_4\">\n     <g id=\"line2d_4\">\n      <g>\n       <use style=\"stroke:#000000;stroke-width:0.8;\" x=\"204.7025\" xlink:href=\"#mcd71158867\" y=\"130.745455\"/>\n      </g>\n     </g>\n     <g id=\"text_4\">\n      <!-- 60 -->\n      <g transform=\"translate(198.34 145.343892)scale(0.1 -0.1)\">\n       <defs>\n        <path d=\"M 2113 2584 \nQ 1688 2584 1439 2293 \nQ 1191 2003 1191 1497 \nQ 1191 994 1439 701 \nQ 1688 409 2113 409 \nQ 2538 409 2786 701 \nQ 3034 994 3034 1497 \nQ 3034 2003 2786 2293 \nQ 2538 2584 2113 2584 \nz\nM 3366 4563 \nL 3366 3988 \nQ 3128 4100 2886 4159 \nQ 2644 4219 2406 4219 \nQ 1781 4219 1451 3797 \nQ 1122 3375 1075 2522 \nQ 1259 2794 1537 2939 \nQ 1816 3084 2150 3084 \nQ 2853 3084 3261 2657 \nQ 3669 2231 3669 1497 \nQ 3669 778 3244 343 \nQ 2819 -91 2113 -91 \nQ 1303 -91 875 529 \nQ 447 1150 447 2328 \nQ 447 3434 972 4092 \nQ 1497 4750 2381 4750 \nQ 2619 4750 2861 4703 \nQ 3103 4656 3366 4563 \nz\n\" id=\"DejaVuSans-36\" transform=\"scale(0.015625)\"/>\n       </defs>\n       <use xlink:href=\"#DejaVuSans-36\"/>\n       <use x=\"63.623047\" xlink:href=\"#DejaVuSans-30\"/>\n      </g>\n     </g>\n    </g>\n    <g id=\"xtick_5\">\n     <g id=\"line2d_5\">\n      <g>\n       <use style=\"stroke:#000000;stroke-width:0.8;\" x=\"265.575227\" xlink:href=\"#mcd71158867\" y=\"130.745455\"/>\n      </g>\n     </g>\n     <g id=\"text_5\">\n      <!-- 80 -->\n      <g transform=\"translate(259.212727 145.343892)scale(0.1 -0.1)\">\n       <defs>\n        <path d=\"M 2034 2216 \nQ 1584 2216 1326 1975 \nQ 1069 1734 1069 1313 \nQ 1069 891 1326 650 \nQ 1584 409 2034 409 \nQ 2484 409 2743 651 \nQ 3003 894 3003 1313 \nQ 3003 1734 2745 1975 \nQ 2488 2216 2034 2216 \nz\nM 1403 2484 \nQ 997 2584 770 2862 \nQ 544 3141 544 3541 \nQ 544 4100 942 4425 \nQ 1341 4750 2034 4750 \nQ 2731 4750 3128 4425 \nQ 3525 4100 3525 3541 \nQ 3525 3141 3298 2862 \nQ 3072 2584 2669 2484 \nQ 3125 2378 3379 2068 \nQ 3634 1759 3634 1313 \nQ 3634 634 3220 271 \nQ 2806 -91 2034 -91 \nQ 1263 -91 848 271 \nQ 434 634 434 1313 \nQ 434 1759 690 2068 \nQ 947 2378 1403 2484 \nz\nM 1172 3481 \nQ 1172 3119 1398 2916 \nQ 1625 2713 2034 2713 \nQ 2441 2713 2670 2916 \nQ 2900 3119 2900 3481 \nQ 2900 3844 2670 4047 \nQ 2441 4250 2034 4250 \nQ 1625 4250 1398 4047 \nQ 1172 3844 1172 3481 \nz\n\" id=\"DejaVuSans-38\" transform=\"scale(0.015625)\"/>\n       </defs>\n       <use xlink:href=\"#DejaVuSans-38\"/>\n       <use x=\"63.623047\" xlink:href=\"#DejaVuSans-30\"/>\n      </g>\n     </g>\n    </g>\n   </g>\n   <g id=\"matplotlib.axis_2\">\n    <g id=\"ytick_1\">\n     <g id=\"line2d_6\">\n      <defs>\n       <path d=\"M 0 0 \nL -3.5 0 \n\" id=\"m41ead9016b\" style=\"stroke:#000000;stroke-width:0.8;\"/>\n      </defs>\n      <g>\n       <use style=\"stroke:#000000;stroke-width:0.8;\" x=\"20.5625\" xlink:href=\"#m41ead9016b\" y=\"19.554545\"/>\n      </g>\n     </g>\n     <g id=\"text_6\">\n      <!-- 0 -->\n      <g transform=\"translate(7.2 23.353764)scale(0.1 -0.1)\">\n       <use xlink:href=\"#DejaVuSans-30\"/>\n      </g>\n     </g>\n    </g>\n    <g id=\"ytick_2\">\n     <g id=\"line2d_7\">\n      <g>\n       <use style=\"stroke:#000000;stroke-width:0.8;\" x=\"20.5625\" xlink:href=\"#m41ead9016b\" y=\"44.263636\"/>\n      </g>\n     </g>\n     <g id=\"text_7\">\n      <!-- 1 -->\n      <g transform=\"translate(7.2 48.062855)scale(0.1 -0.1)\">\n       <defs>\n        <path d=\"M 794 531 \nL 1825 531 \nL 1825 4091 \nL 703 3866 \nL 703 4441 \nL 1819 4666 \nL 2450 4666 \nL 2450 531 \nL 3481 531 \nL 3481 0 \nL 794 0 \nL 794 531 \nz\n\" id=\"DejaVuSans-31\" transform=\"scale(0.015625)\"/>\n       </defs>\n       <use xlink:href=\"#DejaVuSans-31\"/>\n      </g>\n     </g>\n    </g>\n    <g id=\"ytick_3\">\n     <g id=\"line2d_8\">\n      <g>\n       <use style=\"stroke:#000000;stroke-width:0.8;\" x=\"20.5625\" xlink:href=\"#m41ead9016b\" y=\"68.972727\"/>\n      </g>\n     </g>\n     <g id=\"text_8\">\n      <!-- 2 -->\n      <g transform=\"translate(7.2 72.771946)scale(0.1 -0.1)\">\n       <use xlink:href=\"#DejaVuSans-32\"/>\n      </g>\n     </g>\n    </g>\n    <g id=\"ytick_4\">\n     <g id=\"line2d_9\">\n      <g>\n       <use style=\"stroke:#000000;stroke-width:0.8;\" x=\"20.5625\" xlink:href=\"#m41ead9016b\" y=\"93.681818\"/>\n      </g>\n     </g>\n     <g id=\"text_9\">\n      <!-- 3 -->\n      <g transform=\"translate(7.2 97.481037)scale(0.1 -0.1)\">\n       <defs>\n        <path d=\"M 2597 2516 \nQ 3050 2419 3304 2112 \nQ 3559 1806 3559 1356 \nQ 3559 666 3084 287 \nQ 2609 -91 1734 -91 \nQ 1441 -91 1130 -33 \nQ 819 25 488 141 \nL 488 750 \nQ 750 597 1062 519 \nQ 1375 441 1716 441 \nQ 2309 441 2620 675 \nQ 2931 909 2931 1356 \nQ 2931 1769 2642 2001 \nQ 2353 2234 1838 2234 \nL 1294 2234 \nL 1294 2753 \nL 1863 2753 \nQ 2328 2753 2575 2939 \nQ 2822 3125 2822 3475 \nQ 2822 3834 2567 4026 \nQ 2313 4219 1838 4219 \nQ 1578 4219 1281 4162 \nQ 984 4106 628 3988 \nL 628 4550 \nQ 988 4650 1302 4700 \nQ 1616 4750 1894 4750 \nQ 2613 4750 3031 4423 \nQ 3450 4097 3450 3541 \nQ 3450 3153 3228 2886 \nQ 3006 2619 2597 2516 \nz\n\" id=\"DejaVuSans-33\" transform=\"scale(0.015625)\"/>\n       </defs>\n       <use xlink:href=\"#DejaVuSans-33\"/>\n      </g>\n     </g>\n    </g>\n    <g id=\"ytick_5\">\n     <g id=\"line2d_10\">\n      <g>\n       <use style=\"stroke:#000000;stroke-width:0.8;\" x=\"20.5625\" xlink:href=\"#m41ead9016b\" y=\"118.390909\"/>\n      </g>\n     </g>\n     <g id=\"text_10\">\n      <!-- 4 -->\n      <g transform=\"translate(7.2 122.190128)scale(0.1 -0.1)\">\n       <use xlink:href=\"#DejaVuSans-34\"/>\n      </g>\n     </g>\n    </g>\n   </g>\n   <g id=\"patch_3\">\n    <path d=\"M 20.5625 130.745455 \nL 20.5625 7.2 \n\" style=\"fill:none;stroke:#000000;stroke-linecap:square;stroke-linejoin:miter;stroke-width:0.8;\"/>\n   </g>\n   <g id=\"patch_4\">\n    <path d=\"M 324.926136 130.745455 \nL 324.926136 7.2 \n\" style=\"fill:none;stroke:#000000;stroke-linecap:square;stroke-linejoin:miter;stroke-width:0.8;\"/>\n   </g>\n   <g id=\"patch_5\">\n    <path d=\"M 20.5625 130.745455 \nL 324.926136 130.745455 \n\" style=\"fill:none;stroke:#000000;stroke-linecap:square;stroke-linejoin:miter;stroke-width:0.8;\"/>\n   </g>\n   <g id=\"patch_6\">\n    <path d=\"M 20.5625 7.2 \nL 324.926136 7.2 \n\" style=\"fill:none;stroke:#000000;stroke-linecap:square;stroke-linejoin:miter;stroke-width:0.8;\"/>\n   </g>\n  </g>\n  <g id=\"axes_2\">\n   <g id=\"patch_7\">\n    <path d=\"M 385.798864 130.745455 \nL 690.1625 130.745455 \nL 690.1625 7.2 \nL 385.798864 7.2 \nz\n\" style=\"fill:#ffffff;\"/>\n   </g>\n   <g clip-path=\"url(#pa7ffb23862)\">\n    <image height=\"124\" id=\"image1e04397407\" transform=\"scale(1 -1)translate(0 -124)\" width=\"305\" x=\"385.798864\" xlink:href=\"data:image/png;base64,\niVBORw0KGgoAAAANSUhEUgAAATEAAAB8CAYAAAAB1IduAAAEIklEQVR4nO3dz2sXdBzH8ffaD5ebtpU/CjTBH9VCPBRllyDoFhF0EKJDDIoOHTKie4dOBd4iIg/RITDoVBIEJXhIouiQi8CYlai5pkLqTFtu6394fw/xgsfj/uIzti/PfW/voT1vHVqrpkPPf9id1sHvnmtvq6pWL463t0Or/Xc/eOZwe/vGTwf6D1fV6rE729t/N/bfXdm71H93YX3/4arac/Db9vaX9x/tPzzAZ2TjqZH+uKquztxqb7d9OdTeLs1eaW//ujDAB6yqJrf2P2O3DfQywP9MxIBoIgZEEzEgmogB0UQMiCZiQDQRA6KJGBBNxIBoIgZEEzEgmogB0UQMiCZiQDQRA6KJGBBNxIBoIgZEEzEgmogB0UQMiCZiQDQRA6KNTD+y2B6/enS2vR292j/yWVU1eq2/3370Ynu78NRUe3v11/62qmptZ/+i665P/2lvf3tguL198rG59raq6viRfe3t/VvOt7c7N1xub4+ffai9raoau9T/fQ9y9ffm8mh7Ozk/2MHgyR39z6dvYkA0EQOiiRgQTcSAaCIGRBMxIJqIAdFEDIgmYkA0EQOiiRgQTcSAaCIGRBMxIJqIAdFEDIgmYkA0EQOiiRgQTcSAaCIGRBMxIJqIAdFEDIg2Mj1+oz1e9+BCe3vm983tbVXVxLn+sc6/d061t4fPPN7e7t53rr2tqpqf29benn6x//9qbbk9rePH+sdvq6p2fHGzvd309vX2dmb9hfb268m19raqannLrfZ27Er/eO7QyQ3t7Yaz/Xerqmam/2xvfRMDookYEE3EgGgiBkQTMSCaiAHRRAyIJmJANBEDookYEE3EgGgiBkQTMSCaiAHRRAyIJmJANBEDookYEE3EgGgiBkQTMSCaiAHRRAyINrL48Y72+KXXP2tv3116or2tqhq93r+Rd2nvaP/hpYn29I4j/Z+5qmrdff3/OeOnxtrbh2dPtreXd61vb6uq5i/uaW8XF+9pb384v7293fTjYHcnp1/p3yf9+dl729u7v+nfjnzhzc/b26qqd756ur31TQyIJmJANBEDookYEE3EgGgiBkQTMSCaiAHRRAyIJmJANBEDookYEE3EgGgiBkQTMSCaiAHRRAyIJmJANBEDookYEE3EgGgiBkQTMSCaiAHRhg6ceLl96fPctan2w3+c3tzeVlWNXRpubzftX2hvVz7a0t5u/OT79raqauHg/vb2xtb+QdfV0f52ZaJ/kLWqavha/++8b/98ezt3Ynd7u3L7YMdzh1b627W7lvvbW/3vNJMDHGeuqpp77b321jcxIJqIAdFEDIgmYkA0EQOiiRgQTcSAaCIGRBMxIJqIAdFEDIgmYkA0EQOiiRgQTcSAaCIGRBMxIJqIAdFEDIgmYkA0EQOiiRgQTcSAaCIGRPsPt36WVnpccGEAAAAASUVORK5CYII=\" y=\"-6.745455\"/>\n   </g>\n   <g id=\"matplotlib.axis_3\">\n    <g id=\"xtick_6\">\n     <g id=\"line2d_11\">\n      <g>\n       <use style=\"stroke:#000000;stroke-width:0.8;\" x=\"393.407955\" xlink:href=\"#mcd71158867\" y=\"130.745455\"/>\n      </g>\n     </g>\n     <g id=\"text_11\">\n      <!-- 0.0 -->\n      <g transform=\"translate(385.456392 145.343892)scale(0.1 -0.1)\">\n       <defs>\n        <path d=\"M 684 794 \nL 1344 794 \nL 1344 0 \nL 684 0 \nL 684 794 \nz\n\" id=\"DejaVuSans-2e\" transform=\"scale(0.015625)\"/>\n       </defs>\n       <use xlink:href=\"#DejaVuSans-30\"/>\n       <use x=\"63.623047\" xlink:href=\"#DejaVuSans-2e\"/>\n       <use x=\"95.410156\" xlink:href=\"#DejaVuSans-30\"/>\n      </g>\n     </g>\n    </g>\n    <g id=\"xtick_7\">\n     <g id=\"line2d_12\">\n      <g>\n       <use style=\"stroke:#000000;stroke-width:0.8;\" x=\"431.453409\" xlink:href=\"#mcd71158867\" y=\"130.745455\"/>\n      </g>\n     </g>\n     <g id=\"text_12\">\n      <!-- 2.5 -->\n      <g transform=\"translate(423.501847 145.343892)scale(0.1 -0.1)\">\n       <defs>\n        <path d=\"M 691 4666 \nL 3169 4666 \nL 3169 4134 \nL 1269 4134 \nL 1269 2991 \nQ 1406 3038 1543 3061 \nQ 1681 3084 1819 3084 \nQ 2600 3084 3056 2656 \nQ 3513 2228 3513 1497 \nQ 3513 744 3044 326 \nQ 2575 -91 1722 -91 \nQ 1428 -91 1123 -41 \nQ 819 9 494 109 \nL 494 744 \nQ 775 591 1075 516 \nQ 1375 441 1709 441 \nQ 2250 441 2565 725 \nQ 2881 1009 2881 1497 \nQ 2881 1984 2565 2268 \nQ 2250 2553 1709 2553 \nQ 1456 2553 1204 2497 \nQ 953 2441 691 2322 \nL 691 4666 \nz\n\" id=\"DejaVuSans-35\" transform=\"scale(0.015625)\"/>\n       </defs>\n       <use xlink:href=\"#DejaVuSans-32\"/>\n       <use x=\"63.623047\" xlink:href=\"#DejaVuSans-2e\"/>\n       <use x=\"95.410156\" xlink:href=\"#DejaVuSans-35\"/>\n      </g>\n     </g>\n    </g>\n    <g id=\"xtick_8\">\n     <g id=\"line2d_13\">\n      <g>\n       <use style=\"stroke:#000000;stroke-width:0.8;\" x=\"469.498864\" xlink:href=\"#mcd71158867\" y=\"130.745455\"/>\n      </g>\n     </g>\n     <g id=\"text_13\">\n      <!-- 5.0 -->\n      <g transform=\"translate(461.547301 145.343892)scale(0.1 -0.1)\">\n       <use xlink:href=\"#DejaVuSans-35\"/>\n       <use x=\"63.623047\" xlink:href=\"#DejaVuSans-2e\"/>\n       <use x=\"95.410156\" xlink:href=\"#DejaVuSans-30\"/>\n      </g>\n     </g>\n    </g>\n    <g id=\"xtick_9\">\n     <g id=\"line2d_14\">\n      <g>\n       <use style=\"stroke:#000000;stroke-width:0.8;\" x=\"507.544318\" xlink:href=\"#mcd71158867\" y=\"130.745455\"/>\n      </g>\n     </g>\n     <g id=\"text_14\">\n      <!-- 7.5 -->\n      <g transform=\"translate(499.592756 145.343892)scale(0.1 -0.1)\">\n       <defs>\n        <path d=\"M 525 4666 \nL 3525 4666 \nL 3525 4397 \nL 1831 0 \nL 1172 0 \nL 2766 4134 \nL 525 4134 \nL 525 4666 \nz\n\" id=\"DejaVuSans-37\" transform=\"scale(0.015625)\"/>\n       </defs>\n       <use xlink:href=\"#DejaVuSans-37\"/>\n       <use x=\"63.623047\" xlink:href=\"#DejaVuSans-2e\"/>\n       <use x=\"95.410156\" xlink:href=\"#DejaVuSans-35\"/>\n      </g>\n     </g>\n    </g>\n    <g id=\"xtick_10\">\n     <g id=\"line2d_15\">\n      <g>\n       <use style=\"stroke:#000000;stroke-width:0.8;\" x=\"545.589773\" xlink:href=\"#mcd71158867\" y=\"130.745455\"/>\n      </g>\n     </g>\n     <g id=\"text_15\">\n      <!-- 10.0 -->\n      <g transform=\"translate(534.45696 145.343892)scale(0.1 -0.1)\">\n       <use xlink:href=\"#DejaVuSans-31\"/>\n       <use x=\"63.623047\" xlink:href=\"#DejaVuSans-30\"/>\n       <use x=\"127.246094\" xlink:href=\"#DejaVuSans-2e\"/>\n       <use x=\"159.033203\" xlink:href=\"#DejaVuSans-30\"/>\n      </g>\n     </g>\n    </g>\n    <g id=\"xtick_11\">\n     <g id=\"line2d_16\">\n      <g>\n       <use style=\"stroke:#000000;stroke-width:0.8;\" x=\"583.635227\" xlink:href=\"#mcd71158867\" y=\"130.745455\"/>\n      </g>\n     </g>\n     <g id=\"text_16\">\n      <!-- 12.5 -->\n      <g transform=\"translate(572.502415 145.343892)scale(0.1 -0.1)\">\n       <use xlink:href=\"#DejaVuSans-31\"/>\n       <use x=\"63.623047\" xlink:href=\"#DejaVuSans-32\"/>\n       <use x=\"127.246094\" xlink:href=\"#DejaVuSans-2e\"/>\n       <use x=\"159.033203\" xlink:href=\"#DejaVuSans-35\"/>\n      </g>\n     </g>\n    </g>\n    <g id=\"xtick_12\">\n     <g id=\"line2d_17\">\n      <g>\n       <use style=\"stroke:#000000;stroke-width:0.8;\" x=\"621.680682\" xlink:href=\"#mcd71158867\" y=\"130.745455\"/>\n      </g>\n     </g>\n     <g id=\"text_17\">\n      <!-- 15.0 -->\n      <g transform=\"translate(610.547869 145.343892)scale(0.1 -0.1)\">\n       <use xlink:href=\"#DejaVuSans-31\"/>\n       <use x=\"63.623047\" xlink:href=\"#DejaVuSans-35\"/>\n       <use x=\"127.246094\" xlink:href=\"#DejaVuSans-2e\"/>\n       <use x=\"159.033203\" xlink:href=\"#DejaVuSans-30\"/>\n      </g>\n     </g>\n    </g>\n    <g id=\"xtick_13\">\n     <g id=\"line2d_18\">\n      <g>\n       <use style=\"stroke:#000000;stroke-width:0.8;\" x=\"659.726136\" xlink:href=\"#mcd71158867\" y=\"130.745455\"/>\n      </g>\n     </g>\n     <g id=\"text_18\">\n      <!-- 17.5 -->\n      <g transform=\"translate(648.593324 145.343892)scale(0.1 -0.1)\">\n       <use xlink:href=\"#DejaVuSans-31\"/>\n       <use x=\"63.623047\" xlink:href=\"#DejaVuSans-37\"/>\n       <use x=\"127.246094\" xlink:href=\"#DejaVuSans-2e\"/>\n       <use x=\"159.033203\" xlink:href=\"#DejaVuSans-35\"/>\n      </g>\n     </g>\n    </g>\n   </g>\n   <g id=\"matplotlib.axis_4\">\n    <g id=\"ytick_6\">\n     <g id=\"line2d_19\">\n      <g>\n       <use style=\"stroke:#000000;stroke-width:0.8;\" x=\"385.798864\" xlink:href=\"#m41ead9016b\" y=\"19.554545\"/>\n      </g>\n     </g>\n     <g id=\"text_19\">\n      <!-- 0 -->\n      <g transform=\"translate(372.436364 23.353764)scale(0.1 -0.1)\">\n       <use xlink:href=\"#DejaVuSans-30\"/>\n      </g>\n     </g>\n    </g>\n    <g id=\"ytick_7\">\n     <g id=\"line2d_20\">\n      <g>\n       <use style=\"stroke:#000000;stroke-width:0.8;\" x=\"385.798864\" xlink:href=\"#m41ead9016b\" y=\"44.263636\"/>\n      </g>\n     </g>\n     <g id=\"text_20\">\n      <!-- 1 -->\n      <g transform=\"translate(372.436364 48.062855)scale(0.1 -0.1)\">\n       <use xlink:href=\"#DejaVuSans-31\"/>\n      </g>\n     </g>\n    </g>\n    <g id=\"ytick_8\">\n     <g id=\"line2d_21\">\n      <g>\n       <use style=\"stroke:#000000;stroke-width:0.8;\" x=\"385.798864\" xlink:href=\"#m41ead9016b\" y=\"68.972727\"/>\n      </g>\n     </g>\n     <g id=\"text_21\">\n      <!-- 2 -->\n      <g transform=\"translate(372.436364 72.771946)scale(0.1 -0.1)\">\n       <use xlink:href=\"#DejaVuSans-32\"/>\n      </g>\n     </g>\n    </g>\n    <g id=\"ytick_9\">\n     <g id=\"line2d_22\">\n      <g>\n       <use style=\"stroke:#000000;stroke-width:0.8;\" x=\"385.798864\" xlink:href=\"#m41ead9016b\" y=\"93.681818\"/>\n      </g>\n     </g>\n     <g id=\"text_22\">\n      <!-- 3 -->\n      <g transform=\"translate(372.436364 97.481037)scale(0.1 -0.1)\">\n       <use xlink:href=\"#DejaVuSans-33\"/>\n      </g>\n     </g>\n    </g>\n    <g id=\"ytick_10\">\n     <g id=\"line2d_23\">\n      <g>\n       <use style=\"stroke:#000000;stroke-width:0.8;\" x=\"385.798864\" xlink:href=\"#m41ead9016b\" y=\"118.390909\"/>\n      </g>\n     </g>\n     <g id=\"text_23\">\n      <!-- 4 -->\n      <g transform=\"translate(372.436364 122.190128)scale(0.1 -0.1)\">\n       <use xlink:href=\"#DejaVuSans-34\"/>\n      </g>\n     </g>\n    </g>\n   </g>\n   <g id=\"patch_8\">\n    <path d=\"M 385.798864 130.745455 \nL 385.798864 7.2 \n\" style=\"fill:none;stroke:#000000;stroke-linecap:square;stroke-linejoin:miter;stroke-width:0.8;\"/>\n   </g>\n   <g id=\"patch_9\">\n    <path d=\"M 690.1625 130.745455 \nL 690.1625 7.2 \n\" style=\"fill:none;stroke:#000000;stroke-linecap:square;stroke-linejoin:miter;stroke-width:0.8;\"/>\n   </g>\n   <g id=\"patch_10\">\n    <path d=\"M 385.798864 130.745455 \nL 690.1625 130.745455 \n\" style=\"fill:none;stroke:#000000;stroke-linecap:square;stroke-linejoin:miter;stroke-width:0.8;\"/>\n   </g>\n   <g id=\"patch_11\">\n    <path d=\"M 385.798864 7.2 \nL 690.1625 7.2 \n\" style=\"fill:none;stroke:#000000;stroke-linecap:square;stroke-linejoin:miter;stroke-width:0.8;\"/>\n   </g>\n  </g>\n  <g id=\"axes_3\">\n   <g id=\"patch_12\">\n    <path d=\"M 20.5625 279 \nL 324.926136 279 \nL 324.926136 155.454545 \nL 20.5625 155.454545 \nz\n\" style=\"fill:#ffffff;\"/>\n   </g>\n   <g clip-path=\"url(#pe2fe3693f8)\">\n    <image height=\"124\" id=\"imagedd380ce592\" transform=\"scale(1 -1)translate(0 -124)\" width=\"305\" x=\"20.5625\" xlink:href=\"data:image/png;base64,\niVBORw0KGgoAAAANSUhEUgAAATEAAAB8CAYAAAAB1IduAAAJDklEQVR4nO3dWWxcZxnG8W8WO15ix87iuFlsZ2nSZqmTtE1JAoJKtFBaVEQjAqKAQKICqRK9QKCgCiLggoLEplKp3BRVAlooVSUQgUhAKUlImr1N4qzN5jSbnY7tjO04s3ABfZ9vwpk44opX+v+uXs98c8535px55Lsn9b4HnyqH/5jwxx3vjiE7c4bNvWu7bG68ULK56YVtNufX3qM1L223OfeZVTZP+cMhmwfuWxhiLVtO21y82Gdzqm6CFhWLNpaGh21OL1uk1/ceDOMZfWilzXV9ozrO8JjNhUn1NtcefVuvn79g88XHV9vc9vTWcc8bUqmKPzNt0/RH80Qtu6JrK/Zdtrl8Tfsr3rtC+zvYa3Ppci5xfcU27lysNbsO2HzuldttnrlBey1MrLW55uKQ9nDkeOLxM9PbtObCxcr3Fuu+Fw8ctjnbOVvnO3XG5iPP6F4t+o6ekXJrs45z8IjN6aYmHad7nl7fvDdxr0ef1nN76+N6bvse03M79ef/TPxspll7KHfp91J641DFuuwt7XpvUN9fqr5O19DXn3jcC5/Uvaq2j9jQuvfY3PTithus/Lfyqm6bC001Ntds2pm4Pts+3ebS0BXN+Xz1k6xcqvn1N21M3bXE5vQJ/cZC2xQbryxotbnx+KA+O3ZNn61+ZgD4/0eIAXCNEAPgGiEGwDVCDIBrhBgA1wgxAK4RYgBcI8QAuEaIAXCNEAPgGiEGwDVCDIBrhBgA1wgxAK4RYgBcI8QAuEaIAXCNEAPgGiEGwDVCDIBrhBgA1wgxAK4RYgBcS93f/aSV515f+jn+p6My2LIdJmRnz7L5+BdVitr5zfHLP0MIId3QoFPEBaP9KpKtVrY68jGVrY60Zmye/FyVAtSpKurMr1LZat3vX7e5vGaZ9rNlrz67aIH2Fhe4VinzjQtZQwhh+hZdTzhzTus+rsLU1l9o3+e/orLemc/32HzqSyq97fzZfp376lXtaW6HznVWBcDFQRWSxo7+RCWsC9e/oWNGpcVxwXJpWovNqbGC5mGVE4cQQuGkCnAzt861+Vr7JO31H3v0gbTu4dh9y22e0Ddic1wAHEvdrdLW8o43E9dUEz/DhTO9yYuqPP8nv1t5n7ue1D1M1+l5Lo1WfjfvKn5AxciZV3frjei7SDfqNzLwET0vpayWT/qlynPjsuXM33TM0xuiAuhdum/x85+aoALrcvxMNTbqZNH1h3DdcxIV7paLKt8O0bEqnsPoez3/hL7L9h8lF1TznxgA1wgxAK4RYgBcI8QAuEaIAXCNEAPgGiEGwDVCDIBrhBgA1wgxAK4RYgBcI8QAuEaIAXCNEAPgGiEGwDVCDIBrhBgA1wgxAK4RYgBcI8QAuEaIAXCNEAPgGiEGwDVCDIBrqQ+m1pbHW1Re1W1zelQFm+nhqPzyyHGbh9bdY3PTCyrwjFUUb4YQzn1B56jvU8Fm61/f0mazUTNobY2NhROnbB79qMpz4wLQypOrhDSUijZWK0ytVpIbF+8W+/p1zJUqbU3tVsltuVT5VWcmNdt89nMqwG3/6fbE/VWTX6vvu/Gl7YlrUjW12se1seQ1Vcpm00tu05qi9lPsOWrzwKdVthuXtl4vfUd0rDMq8S1dydvc/+idNselx5n5c3TuYydszj8SXf/vkq8/06Jy3p7v634ueGyH9tate1Cq1/MVtqk8OLVcRbWZSzmby816nuNnJIQQMgtUyhz/TuIi3VSt7k+oiZ7z6Jnv2dClfX9Zz/bVB+62ecJGXU9cTpxb0WZzy6bDOv60yZqjAtx4fetmFR6XBod0LUt1/NTWfSGWWThf6w4f0+utrVo0Q+d461u6/s5PJBcdx5lRyut54T8xAK4RYgBcI8QAuEaIAXCNEAPgGiEGwDVCDIBrhBgA1wgxAK4RYgBcI8QAuEaIAXCNEAPgGiEGwDVCDIBrhBgA1wgxAK4RYgBcI8QAuEaIAXCNEAPgGiEGwDVCDIBrFb2TYx9Wf13dq+p+K42Ojnug7JxOm+MeyFjus6tsHpuYqniv7ZmtNlfrc4x7JzMd6og8/cgMm2f8QMcpr1aXZX5Wvc0Tf5Pci1h67zKdt0Hnqtm00+bLn9c1THvlkD47PKzzXlUf58if1ZVY/yF1Jf4vKr6X/st6o5xcHVrRo7ivJ3HN6n3qoNzaXZu4Jpbt6tBp437EXNRHeOmSzQOPqo8yhBCm/OWkzYVz58c9X9V9tE+3uWe9vuN21VSGiadHbO5f2mDz1GejRZGRh6PO0j59LxWdilW+69jQusprbnpRz9vgp/Re86/1etwd2bDzpM3xdxnf//4H1J05+bd7tNdO/S5yy6dqD1H/a9zBWcwNJF5DZvFCHfOy1sT3LO5pfWeN5hBCGJij/486NuZsLu09aHPcZ1rar99S9pb2xPNVw39iAFwjxAC4RogBcI0QA+AaIQbANUIMgGuEGADXCDEArhFiAFwjxAC4RogBcI0QA+AaIQbANUIMgGuEGADXCDEArhFiAFwjxAC4RogBcI0QA+AaIQbANUIMgGuEGADXCDEArlWU51ZIZ2yctrnJ5kurczZXK7mt9voNrVyqecd+zVXKSuMi3XKhYPOJ76ncdt63VXq68ZhKdR9c87DNcdFvuq7O5rgwODtrps7VpBLWYs9Rm6/8aa7NzV9VCW1cCnojpfcv1z7+vidxzc0UFPd+Y7X2caJkc8uBnPY6X+WpDS9vTzzO2a/rODOf0ndXrZA3s2CezT1P6P7f9qxKda//TLqxUa/n84n7iKXuWmJzeef+G6z8b3Hp8eTnVJ5bvHeFzTXv6J7HJa8hpaLnzLwuffbYzZUhV7vO0YdU1tv4mp6T4uCgzrdIJbnFg0ds7l2v+zP7h7u01dt1HyoKk6v8jt7+mo7T8Ss9U4XeszbfsVvX/9qPVf7b8nxyCXEIIWSam3XqDpVbl+trtGhPtL+M8iYun74Z/CcGwDVCDIBrhBgA1wgxAK4RYgBcI8QAuEaIAXCNEAPgGiEGwDVCDIBrhBgA1wgxAK4RYgBcI8QAuEaIAXCNEAPgGiEGwDVCDIBrhBgA1wgxAK4RYgBcI8QAuEaIAXCNEAPg2r8AKjxkVhwmtf8AAAAASUVORK5CYII=\" y=\"-155\"/>\n   </g>\n   <g id=\"matplotlib.axis_5\">\n    <g id=\"xtick_14\">\n     <g id=\"line2d_24\">\n      <g>\n       <use style=\"stroke:#000000;stroke-width:0.8;\" x=\"22.084318\" xlink:href=\"#mcd71158867\" y=\"279\"/>\n      </g>\n     </g>\n     <g id=\"text_24\">\n      <!-- 0 -->\n      <g transform=\"translate(18.903068 293.598437)scale(0.1 -0.1)\">\n       <use xlink:href=\"#DejaVuSans-30\"/>\n      </g>\n     </g>\n    </g>\n    <g id=\"xtick_15\">\n     <g id=\"line2d_25\">\n      <g>\n       <use style=\"stroke:#000000;stroke-width:0.8;\" x=\"82.957045\" xlink:href=\"#mcd71158867\" y=\"279\"/>\n      </g>\n     </g>\n     <g id=\"text_25\">\n      <!-- 20 -->\n      <g transform=\"translate(76.594545 293.598437)scale(0.1 -0.1)\">\n       <use xlink:href=\"#DejaVuSans-32\"/>\n       <use x=\"63.623047\" xlink:href=\"#DejaVuSans-30\"/>\n      </g>\n     </g>\n    </g>\n    <g id=\"xtick_16\">\n     <g id=\"line2d_26\">\n      <g>\n       <use style=\"stroke:#000000;stroke-width:0.8;\" x=\"143.829773\" xlink:href=\"#mcd71158867\" y=\"279\"/>\n      </g>\n     </g>\n     <g id=\"text_26\">\n      <!-- 40 -->\n      <g transform=\"translate(137.467273 293.598437)scale(0.1 -0.1)\">\n       <use xlink:href=\"#DejaVuSans-34\"/>\n       <use x=\"63.623047\" xlink:href=\"#DejaVuSans-30\"/>\n      </g>\n     </g>\n    </g>\n    <g id=\"xtick_17\">\n     <g id=\"line2d_27\">\n      <g>\n       <use style=\"stroke:#000000;stroke-width:0.8;\" x=\"204.7025\" xlink:href=\"#mcd71158867\" y=\"279\"/>\n      </g>\n     </g>\n     <g id=\"text_27\">\n      <!-- 60 -->\n      <g transform=\"translate(198.34 293.598437)scale(0.1 -0.1)\">\n       <use xlink:href=\"#DejaVuSans-36\"/>\n       <use x=\"63.623047\" xlink:href=\"#DejaVuSans-30\"/>\n      </g>\n     </g>\n    </g>\n    <g id=\"xtick_18\">\n     <g id=\"line2d_28\">\n      <g>\n       <use style=\"stroke:#000000;stroke-width:0.8;\" x=\"265.575227\" xlink:href=\"#mcd71158867\" y=\"279\"/>\n      </g>\n     </g>\n     <g id=\"text_28\">\n      <!-- 80 -->\n      <g transform=\"translate(259.212727 293.598437)scale(0.1 -0.1)\">\n       <use xlink:href=\"#DejaVuSans-38\"/>\n       <use x=\"63.623047\" xlink:href=\"#DejaVuSans-30\"/>\n      </g>\n     </g>\n    </g>\n   </g>\n   <g id=\"matplotlib.axis_6\">\n    <g id=\"ytick_11\">\n     <g id=\"line2d_29\">\n      <g>\n       <use style=\"stroke:#000000;stroke-width:0.8;\" x=\"20.5625\" xlink:href=\"#m41ead9016b\" y=\"167.809091\"/>\n      </g>\n     </g>\n     <g id=\"text_29\">\n      <!-- 0 -->\n      <g transform=\"translate(7.2 171.60831)scale(0.1 -0.1)\">\n       <use xlink:href=\"#DejaVuSans-30\"/>\n      </g>\n     </g>\n    </g>\n    <g id=\"ytick_12\">\n     <g id=\"line2d_30\">\n      <g>\n       <use style=\"stroke:#000000;stroke-width:0.8;\" x=\"20.5625\" xlink:href=\"#m41ead9016b\" y=\"192.518182\"/>\n      </g>\n     </g>\n     <g id=\"text_30\">\n      <!-- 1 -->\n      <g transform=\"translate(7.2 196.317401)scale(0.1 -0.1)\">\n       <use xlink:href=\"#DejaVuSans-31\"/>\n      </g>\n     </g>\n    </g>\n    <g id=\"ytick_13\">\n     <g id=\"line2d_31\">\n      <g>\n       <use style=\"stroke:#000000;stroke-width:0.8;\" x=\"20.5625\" xlink:href=\"#m41ead9016b\" y=\"217.227273\"/>\n      </g>\n     </g>\n     <g id=\"text_31\">\n      <!-- 2 -->\n      <g transform=\"translate(7.2 221.026491)scale(0.1 -0.1)\">\n       <use xlink:href=\"#DejaVuSans-32\"/>\n      </g>\n     </g>\n    </g>\n    <g id=\"ytick_14\">\n     <g id=\"line2d_32\">\n      <g>\n       <use style=\"stroke:#000000;stroke-width:0.8;\" x=\"20.5625\" xlink:href=\"#m41ead9016b\" y=\"241.936364\"/>\n      </g>\n     </g>\n     <g id=\"text_32\">\n      <!-- 3 -->\n      <g transform=\"translate(7.2 245.735582)scale(0.1 -0.1)\">\n       <use xlink:href=\"#DejaVuSans-33\"/>\n      </g>\n     </g>\n    </g>\n    <g id=\"ytick_15\">\n     <g id=\"line2d_33\">\n      <g>\n       <use style=\"stroke:#000000;stroke-width:0.8;\" x=\"20.5625\" xlink:href=\"#m41ead9016b\" y=\"266.645455\"/>\n      </g>\n     </g>\n     <g id=\"text_33\">\n      <!-- 4 -->\n      <g transform=\"translate(7.2 270.444673)scale(0.1 -0.1)\">\n       <use xlink:href=\"#DejaVuSans-34\"/>\n      </g>\n     </g>\n    </g>\n   </g>\n   <g id=\"patch_13\">\n    <path d=\"M 20.5625 279 \nL 20.5625 155.454545 \n\" style=\"fill:none;stroke:#000000;stroke-linecap:square;stroke-linejoin:miter;stroke-width:0.8;\"/>\n   </g>\n   <g id=\"patch_14\">\n    <path d=\"M 324.926136 279 \nL 324.926136 155.454545 \n\" style=\"fill:none;stroke:#000000;stroke-linecap:square;stroke-linejoin:miter;stroke-width:0.8;\"/>\n   </g>\n   <g id=\"patch_15\">\n    <path d=\"M 20.5625 279 \nL 324.926136 279 \n\" style=\"fill:none;stroke:#000000;stroke-linecap:square;stroke-linejoin:miter;stroke-width:0.8;\"/>\n   </g>\n   <g id=\"patch_16\">\n    <path d=\"M 20.5625 155.454545 \nL 324.926136 155.454545 \n\" style=\"fill:none;stroke:#000000;stroke-linecap:square;stroke-linejoin:miter;stroke-width:0.8;\"/>\n   </g>\n  </g>\n  <g id=\"axes_4\">\n   <g id=\"patch_17\">\n    <path d=\"M 385.798864 279 \nL 690.1625 279 \nL 690.1625 155.454545 \nL 385.798864 155.454545 \nz\n\" style=\"fill:#ffffff;\"/>\n   </g>\n   <g clip-path=\"url(#p5a15eddceb)\">\n    <image height=\"124\" id=\"image1d2045dbe6\" transform=\"scale(1 -1)translate(0 -124)\" width=\"305\" x=\"385.798864\" xlink:href=\"data:image/png;base64,\niVBORw0KGgoAAAANSUhEUgAAATEAAAB8CAYAAAAB1IduAAAEFklEQVR4nO3dvWueZRjG4SvN26Tfjf1IWxSL/UAc7CKawcHiIrgXREEcpIqDsf4B3V2liIsUJxEdqkM3RSmGYp2MVCIptWC1WLXRlDQmTV7/hyuDnHAc+8kN7/Pwe5/tHnnuqzeH1bS0Otad1o2f97e3VVV7vhu0tztv3u8fPH27PR0f3cC5VTU/+1B7O5xY7W/bb0jV5lv9d6Sq6vDF5fb2wDvX29up3f3tuQvPt7dVVSuT/ffkyEfr7e1vT4+3txM/9c+tqnrszA/t7aYNnQzwPxMxIJqIAdFEDIgmYkA0EQOiiRgQTcSAaCIGRBMxIJqIAdFEDIgmYkA0EQOiiRgQTcSAaCIGRBMxIJqIAdFEDIgmYkA0EQOiiRgQTcSAaIM7y1vb49/n+hfgjv8z0t5WVa3s7u+3XVpob186fKm9PXvxVHtbVTXcwF/O0Q/6l5tef71/7jPPft8fV9XXjxxtb0eXt7e3P24+1N4O7m7s3a5h/2LolYn+cx6eWGxvF+/tbG+rqq7eOdDe+hIDookYEE3EgGgiBkQTMSCaiAHRRAyIJmJANBEDookYEE3EgGgiBkQTMSCaiAHRRAyIJmJANBEDookYEE3EgGgiBkQTMSCaiAHRRAyIJmJAtMGdK5Pt8bsvnm9vp799ob2tqlq5vaW9nTu9t709OFhob3cd6W+rqta/3NPe3jzZvyR5dHC3vf3i8uPtbVXV8enL7e3c+0/1t+sPtre7ltrTqqpaOrzWHw/7F/duGVttbxeO3W9vq6pqebw99SUGRBMxIJqIAdFEDIgmYkA0EQOiiRgQTcSAaCIGRBMxIJqIAdFEDIgmYkA0EQOiiRgQTcSAaCIGRBMxIJqIAdFEDIgmYkA0EQOiiRgQbeTUzOlhd/zL4kT74F+v7W9vq6rG/hhtb/dN3Wpv1z7s39O56+Mr7W1V1a3pqfb23oH2Y671zf3t2vb19raqanSx/5xPTM23t7Mzx9rbta3936uqamQj107uXelv7/e/aXbMjbW3VVWzb73X3voSA6KJGBBNxIBoIgZEEzEgmogB0UQMiCZiQDQRA6KJGBBNxIBoIgZEEzEgmogB0UQMiCZiQDQRA6KJGBBNxIBoIgZEEzEgmogB0UQMiCZiQLTB/PlH2+NX3/68vT23dLK9raraMbOzvV1YOtg/+NTf7emmtSf751bV6vb+dseN/vaJV2bb2z//3dY/uKrmLxxvb6/9ta+9HRy9295OfrKBB1VVD7zRf1hXZx9ubw99M9Levnz2s/a2qurIp6+1t77EgGgiBkQTMSCaiAHRRAyIJmJANBEDookYEE3EgGgiBkQTMSCaiAHRRAyIJmJANBEDookYEE3EgGgiBkQTMSCaiAHRRAyIJmJANBEDookYEO0/EX2YHV/CABsAAAAASUVORK5CYII=\" y=\"-155\"/>\n   </g>\n   <g id=\"matplotlib.axis_7\">\n    <g id=\"xtick_19\">\n     <g id=\"line2d_34\">\n      <g>\n       <use style=\"stroke:#000000;stroke-width:0.8;\" x=\"393.407955\" xlink:href=\"#mcd71158867\" y=\"279\"/>\n      </g>\n     </g>\n     <g id=\"text_34\">\n      <!-- 0.0 -->\n      <g transform=\"translate(385.456392 293.598437)scale(0.1 -0.1)\">\n       <use xlink:href=\"#DejaVuSans-30\"/>\n       <use x=\"63.623047\" xlink:href=\"#DejaVuSans-2e\"/>\n       <use x=\"95.410156\" xlink:href=\"#DejaVuSans-30\"/>\n      </g>\n     </g>\n    </g>\n    <g id=\"xtick_20\">\n     <g id=\"line2d_35\">\n      <g>\n       <use style=\"stroke:#000000;stroke-width:0.8;\" x=\"431.453409\" xlink:href=\"#mcd71158867\" y=\"279\"/>\n      </g>\n     </g>\n     <g id=\"text_35\">\n      <!-- 2.5 -->\n      <g transform=\"translate(423.501847 293.598437)scale(0.1 -0.1)\">\n       <use xlink:href=\"#DejaVuSans-32\"/>\n       <use x=\"63.623047\" xlink:href=\"#DejaVuSans-2e\"/>\n       <use x=\"95.410156\" xlink:href=\"#DejaVuSans-35\"/>\n      </g>\n     </g>\n    </g>\n    <g id=\"xtick_21\">\n     <g id=\"line2d_36\">\n      <g>\n       <use style=\"stroke:#000000;stroke-width:0.8;\" x=\"469.498864\" xlink:href=\"#mcd71158867\" y=\"279\"/>\n      </g>\n     </g>\n     <g id=\"text_36\">\n      <!-- 5.0 -->\n      <g transform=\"translate(461.547301 293.598437)scale(0.1 -0.1)\">\n       <use xlink:href=\"#DejaVuSans-35\"/>\n       <use x=\"63.623047\" xlink:href=\"#DejaVuSans-2e\"/>\n       <use x=\"95.410156\" xlink:href=\"#DejaVuSans-30\"/>\n      </g>\n     </g>\n    </g>\n    <g id=\"xtick_22\">\n     <g id=\"line2d_37\">\n      <g>\n       <use style=\"stroke:#000000;stroke-width:0.8;\" x=\"507.544318\" xlink:href=\"#mcd71158867\" y=\"279\"/>\n      </g>\n     </g>\n     <g id=\"text_37\">\n      <!-- 7.5 -->\n      <g transform=\"translate(499.592756 293.598437)scale(0.1 -0.1)\">\n       <use xlink:href=\"#DejaVuSans-37\"/>\n       <use x=\"63.623047\" xlink:href=\"#DejaVuSans-2e\"/>\n       <use x=\"95.410156\" xlink:href=\"#DejaVuSans-35\"/>\n      </g>\n     </g>\n    </g>\n    <g id=\"xtick_23\">\n     <g id=\"line2d_38\">\n      <g>\n       <use style=\"stroke:#000000;stroke-width:0.8;\" x=\"545.589773\" xlink:href=\"#mcd71158867\" y=\"279\"/>\n      </g>\n     </g>\n     <g id=\"text_38\">\n      <!-- 10.0 -->\n      <g transform=\"translate(534.45696 293.598437)scale(0.1 -0.1)\">\n       <use xlink:href=\"#DejaVuSans-31\"/>\n       <use x=\"63.623047\" xlink:href=\"#DejaVuSans-30\"/>\n       <use x=\"127.246094\" xlink:href=\"#DejaVuSans-2e\"/>\n       <use x=\"159.033203\" xlink:href=\"#DejaVuSans-30\"/>\n      </g>\n     </g>\n    </g>\n    <g id=\"xtick_24\">\n     <g id=\"line2d_39\">\n      <g>\n       <use style=\"stroke:#000000;stroke-width:0.8;\" x=\"583.635227\" xlink:href=\"#mcd71158867\" y=\"279\"/>\n      </g>\n     </g>\n     <g id=\"text_39\">\n      <!-- 12.5 -->\n      <g transform=\"translate(572.502415 293.598437)scale(0.1 -0.1)\">\n       <use xlink:href=\"#DejaVuSans-31\"/>\n       <use x=\"63.623047\" xlink:href=\"#DejaVuSans-32\"/>\n       <use x=\"127.246094\" xlink:href=\"#DejaVuSans-2e\"/>\n       <use x=\"159.033203\" xlink:href=\"#DejaVuSans-35\"/>\n      </g>\n     </g>\n    </g>\n    <g id=\"xtick_25\">\n     <g id=\"line2d_40\">\n      <g>\n       <use style=\"stroke:#000000;stroke-width:0.8;\" x=\"621.680682\" xlink:href=\"#mcd71158867\" y=\"279\"/>\n      </g>\n     </g>\n     <g id=\"text_40\">\n      <!-- 15.0 -->\n      <g transform=\"translate(610.547869 293.598437)scale(0.1 -0.1)\">\n       <use xlink:href=\"#DejaVuSans-31\"/>\n       <use x=\"63.623047\" xlink:href=\"#DejaVuSans-35\"/>\n       <use x=\"127.246094\" xlink:href=\"#DejaVuSans-2e\"/>\n       <use x=\"159.033203\" xlink:href=\"#DejaVuSans-30\"/>\n      </g>\n     </g>\n    </g>\n    <g id=\"xtick_26\">\n     <g id=\"line2d_41\">\n      <g>\n       <use style=\"stroke:#000000;stroke-width:0.8;\" x=\"659.726136\" xlink:href=\"#mcd71158867\" y=\"279\"/>\n      </g>\n     </g>\n     <g id=\"text_41\">\n      <!-- 17.5 -->\n      <g transform=\"translate(648.593324 293.598437)scale(0.1 -0.1)\">\n       <use xlink:href=\"#DejaVuSans-31\"/>\n       <use x=\"63.623047\" xlink:href=\"#DejaVuSans-37\"/>\n       <use x=\"127.246094\" xlink:href=\"#DejaVuSans-2e\"/>\n       <use x=\"159.033203\" xlink:href=\"#DejaVuSans-35\"/>\n      </g>\n     </g>\n    </g>\n   </g>\n   <g id=\"matplotlib.axis_8\">\n    <g id=\"ytick_16\">\n     <g id=\"line2d_42\">\n      <g>\n       <use style=\"stroke:#000000;stroke-width:0.8;\" x=\"385.798864\" xlink:href=\"#m41ead9016b\" y=\"167.809091\"/>\n      </g>\n     </g>\n     <g id=\"text_42\">\n      <!-- 0 -->\n      <g transform=\"translate(372.436364 171.60831)scale(0.1 -0.1)\">\n       <use xlink:href=\"#DejaVuSans-30\"/>\n      </g>\n     </g>\n    </g>\n    <g id=\"ytick_17\">\n     <g id=\"line2d_43\">\n      <g>\n       <use style=\"stroke:#000000;stroke-width:0.8;\" x=\"385.798864\" xlink:href=\"#m41ead9016b\" y=\"192.518182\"/>\n      </g>\n     </g>\n     <g id=\"text_43\">\n      <!-- 1 -->\n      <g transform=\"translate(372.436364 196.317401)scale(0.1 -0.1)\">\n       <use xlink:href=\"#DejaVuSans-31\"/>\n      </g>\n     </g>\n    </g>\n    <g id=\"ytick_18\">\n     <g id=\"line2d_44\">\n      <g>\n       <use style=\"stroke:#000000;stroke-width:0.8;\" x=\"385.798864\" xlink:href=\"#m41ead9016b\" y=\"217.227273\"/>\n      </g>\n     </g>\n     <g id=\"text_44\">\n      <!-- 2 -->\n      <g transform=\"translate(372.436364 221.026491)scale(0.1 -0.1)\">\n       <use xlink:href=\"#DejaVuSans-32\"/>\n      </g>\n     </g>\n    </g>\n    <g id=\"ytick_19\">\n     <g id=\"line2d_45\">\n      <g>\n       <use style=\"stroke:#000000;stroke-width:0.8;\" x=\"385.798864\" xlink:href=\"#m41ead9016b\" y=\"241.936364\"/>\n      </g>\n     </g>\n     <g id=\"text_45\">\n      <!-- 3 -->\n      <g transform=\"translate(372.436364 245.735582)scale(0.1 -0.1)\">\n       <use xlink:href=\"#DejaVuSans-33\"/>\n      </g>\n     </g>\n    </g>\n    <g id=\"ytick_20\">\n     <g id=\"line2d_46\">\n      <g>\n       <use style=\"stroke:#000000;stroke-width:0.8;\" x=\"385.798864\" xlink:href=\"#m41ead9016b\" y=\"266.645455\"/>\n      </g>\n     </g>\n     <g id=\"text_46\">\n      <!-- 4 -->\n      <g transform=\"translate(372.436364 270.444673)scale(0.1 -0.1)\">\n       <use xlink:href=\"#DejaVuSans-34\"/>\n      </g>\n     </g>\n    </g>\n   </g>\n   <g id=\"patch_18\">\n    <path d=\"M 385.798864 279 \nL 385.798864 155.454545 \n\" style=\"fill:none;stroke:#000000;stroke-linecap:square;stroke-linejoin:miter;stroke-width:0.8;\"/>\n   </g>\n   <g id=\"patch_19\">\n    <path d=\"M 690.1625 279 \nL 690.1625 155.454545 \n\" style=\"fill:none;stroke:#000000;stroke-linecap:square;stroke-linejoin:miter;stroke-width:0.8;\"/>\n   </g>\n   <g id=\"patch_20\">\n    <path d=\"M 385.798864 279 \nL 690.1625 279 \n\" style=\"fill:none;stroke:#000000;stroke-linecap:square;stroke-linejoin:miter;stroke-width:0.8;\"/>\n   </g>\n   <g id=\"patch_21\">\n    <path d=\"M 385.798864 155.454545 \nL 690.1625 155.454545 \n\" style=\"fill:none;stroke:#000000;stroke-linecap:square;stroke-linejoin:miter;stroke-width:0.8;\"/>\n   </g>\n  </g>\n </g>\n <defs>\n  <clipPath id=\"p67ea488fa4\">\n   <rect height=\"123.545455\" width=\"304.363636\" x=\"20.5625\" y=\"7.2\"/>\n  </clipPath>\n  <clipPath id=\"pa7ffb23862\">\n   <rect height=\"123.545455\" width=\"304.363636\" x=\"385.798864\" y=\"7.2\"/>\n  </clipPath>\n  <clipPath id=\"pe2fe3693f8\">\n   <rect height=\"123.545455\" width=\"304.363636\" x=\"20.5625\" y=\"155.454545\"/>\n  </clipPath>\n  <clipPath id=\"p5a15eddceb\">\n   <rect height=\"123.545455\" width=\"304.363636\" x=\"385.798864\" y=\"155.454545\"/>\n  </clipPath>\n </defs>\n</svg>\n",
      "text/plain": [
       "<Figure size 864x360 with 4 Axes>"
      ]
     },
     "metadata": {
      "needs_background": "light"
     }
    }
   ],
=======
    "plt.imshow(Vhat[0,:,:].T,aspect='auto')\n"
   ],
   "outputs": [],
>>>>>>> 69e5ee30
   "metadata": {}
  },
  {
   "cell_type": "code",
<<<<<<< HEAD
   "execution_count": 42,
=======
   "execution_count": null,
>>>>>>> 69e5ee30
   "source": [
    "vmatch=np.empty((num,num))\n",
    "umatch=np.empty((num,num))\n",
    "for i in range(num):\n",
    "    for j in range(num):\n",
    "        vmatch[i,j]=(Vhat[i,:,:] @ Vhat[j,:,:].T).max(axis=0).mean()\n",
    "        umatch[i,j]=(Uhat[i,:,:].T @ Uhat[j,:,:]).max(axis=0).mean()\n",
    "vmatch"
   ],
<<<<<<< HEAD
   "outputs": [
    {
     "output_type": "execute_result",
     "data": {
      "text/plain": [
       "array([[1.        , 0.99999996, 0.99999996, 0.99999995, 1.        ,\n",
       "        1.        , 0.99999998, 1.        , 1.        , 1.        ],\n",
       "       [0.99999996, 1.        , 1.        , 1.        , 0.99999996,\n",
       "        0.99999996, 0.99999999, 0.99999997, 0.99999996, 0.99999996],\n",
       "       [0.99999996, 1.        , 1.        , 1.        , 0.99999996,\n",
       "        0.99999996, 0.99999999, 0.99999996, 0.99999996, 0.99999996],\n",
       "       [0.99999995, 1.        , 1.        , 1.        , 0.99999996,\n",
       "        0.99999995, 0.99999999, 0.99999996, 0.99999995, 0.99999995],\n",
       "       [1.        , 0.99999996, 0.99999996, 0.99999996, 1.        ,\n",
       "        1.        , 0.99999998, 1.        , 1.        , 1.        ],\n",
       "       [1.        , 0.99999996, 0.99999996, 0.99999995, 1.        ,\n",
       "        1.        , 0.99999998, 1.        , 1.        , 1.        ],\n",
       "       [0.99999998, 0.99999999, 0.99999999, 0.99999999, 0.99999998,\n",
       "        0.99999998, 1.        , 0.99999998, 0.99999997, 0.99999998],\n",
       "       [1.        , 0.99999997, 0.99999996, 0.99999996, 1.        ,\n",
       "        1.        , 0.99999998, 1.        , 1.        , 1.        ],\n",
       "       [1.        , 0.99999996, 0.99999996, 0.99999995, 1.        ,\n",
       "        1.        , 0.99999997, 1.        , 1.        , 1.        ],\n",
       "       [1.        , 0.99999996, 0.99999996, 0.99999995, 1.        ,\n",
       "        1.        , 0.99999998, 1.        , 1.        , 1.        ]])"
      ]
     },
     "metadata": {},
     "execution_count": 42
    }
   ],
=======
   "outputs": [],
>>>>>>> 69e5ee30
   "metadata": {}
  },
  {
   "cell_type": "markdown",
   "source": [
    "## Now try the same on a hemisphere "
   ],
   "metadata": {}
  },
  {
   "cell_type": "code",
   "execution_count": null,
   "source": [
    "# Load all surfaces \n",
    "flatsurf,inflsurf = load_surf()"
   ],
   "outputs": [],
   "metadata": {}
  },
  {
   "cell_type": "code",
   "execution_count": null,
   "source": [
    "# Plot s02 task maps \n",
    "taskmap,colname,colmap = load_wcon('s02')"
   ],
   "outputs": [],
   "metadata": {}
  },
  {
   "cell_type": "code",
   "execution_count": null,
   "source": [
    "# Load the task maps and center \n",
    "YL = np.vstack(taskmap[0].agg_data())\n",
    "YR = np.vstack(taskmap[1].agg_data())\n",
    "YL = YL-YL.mean(axis=0)\n",
    "YR = YR-YR.mean(axis=0)\n",
    "YL[np.isnan(YL)]=0\n",
    "YR[np.isnan(YR)]=0"
   ],
   "outputs": [],
   "metadata": {}
  },
  {
   "cell_type": "code",
   "execution_count": null,
   "source": [
    "snn1 = DictionaryLearning(n_components=10, transform_algorithm='lasso_cd',random_state=33,positive_code=True,fit_algorithm='cd',transform_max_iter=2000)\n",
    "snn1.fit(YL.T)"
   ],
   "outputs": [],
   "metadata": {}
  },
  {
   "cell_type": "code",
   "execution_count": null,
   "source": [
    "U = snn.transform(YL.T)\n",
    "V = snn.components_"
   ],
   "outputs": [],
   "metadata": {}
  },
  {
   "cell_type": "code",
   "execution_count": null,
   "source": [
    "a=plt.hist(np.sum(U,axis=1),bins=50)"
   ],
   "outputs": [],
   "metadata": {}
  },
  {
   "cell_type": "code",
   "execution_count": null,
   "source": [
    "label = np.argmax(U,axis=1)\n",
    "length = np.sum(U,axis=1)\n",
    "fig = plt.figure(figsize=(12,5))\n",
    "ax1 = plt.subplot(1,2,1)\n",
    "ax2 = surf.plot.plotmap(label+1,flatsurf[0],overlay_type='label',cmap='Paired')\n",
    "ax3 = plt.subplot(1,2,2)\n",
    "ax4 = surf.plot.plotmap(np.sqrt(length),flatsurf[0],overlay_type='func')\n",
    "plt.show()"
   ],
   "outputs": [],
   "metadata": {}
  },
  {
   "cell_type": "code",
   "execution_count": null,
   "source": [
    "U1 = snn1.transform(YL.T)\n",
    "V1 = snn1.components_\n",
    "label = np.argmax(U1,axis=1)\n",
    "length = np.sum(U1,axis=1)\n",
    "fig = plt.figure(figsize=(12,5))\n",
    "ax1 = plt.subplot(1,2,1)\n",
    "ax2 = surf.plot.plotmap(label+1,flatsurf[0],overlay_type='label',cmap='Paired')\n",
    "ax3 = plt.subplot(1,2,2)\n",
    "ax4 = surf.plot.plotmap(np.sqrt(length),flatsurf[0],overlay_type='func')\n",
    "plt.show()"
   ],
   "outputs": [],
   "metadata": {}
  },
  {
   "cell_type": "code",
   "execution_count": null,
   "source": [
    "V- V1"
   ],
   "outputs": [],
   "metadata": {}
  }
 ],
 "metadata": {
  "interpreter": {
   "hash": "569d6b7e9215e11aba41c6454007e5c1b78bad7df09dab765d8cf00362c40f03"
  },
  "kernelspec": {
   "name": "python3",
<<<<<<< HEAD
   "display_name": "Python 3.8.5 64-bit ('base': conda)"
=======
   "display_name": "Python 3.9.5 64-bit ('base': conda)"
>>>>>>> 69e5ee30
  },
  "language_info": {
   "codemirror_mode": {
    "name": "ipython",
    "version": 3
   },
   "file_extension": ".py",
   "mimetype": "text/x-python",
   "name": "python",
   "nbconvert_exporter": "python",
   "pygments_lexer": "ipython3",
   "version": "3.8.5"
  }
 },
 "nbformat": 4,
 "nbformat_minor": 5
}<|MERGE_RESOLUTION|>--- conflicted
+++ resolved
@@ -2,11 +2,7 @@
  "cells": [
   {
    "cell_type": "code",
-<<<<<<< HEAD
    "execution_count": 25,
-=======
-   "execution_count": 1,
->>>>>>> 69e5ee30
    "source": [
     "# Preliminaries \n",
     "from mdtb_neocortical import *\n",
@@ -27,11 +23,7 @@
   },
   {
    "cell_type": "code",
-<<<<<<< HEAD
-   "execution_count": 39,
-=======
    "execution_count": 3,
->>>>>>> 69e5ee30
    "source": [
     "# Dictonary learning: Toy example with V~normal, U ~ Gamma(1,x), Y = UV + eps \n",
     "K = 5 \n",
@@ -46,53 +38,33 @@
     "    V = V / np.sqrt(np.sum(V**2,axis=1).reshape(-1,1))\n",
     "    return V\n",
     "\n",
-<<<<<<< HEAD
     "V = random_V(K,N)\n",
     "U = np.random.gamma(1,beta,(P,K))\n",
     "Y = U @ V + np.random.normal(0,eps/np.sqrt(N),(P,N)) #"
-=======
-    "U = np.random.gamma(1,beta,(P,K))*0.1\n",
-    "Y = np.random.normal(0,eps/np.sqrt(N),(P,N)) #"
->>>>>>> 69e5ee30
-   ],
-   "outputs": [],
-   "metadata": {}
-  },
-  {
-   "cell_type": "code",
-<<<<<<< HEAD
+   ],
+   "outputs": [],
+   "metadata": {}
+  },
+  {
+   "cell_type": "code",
    "execution_count": 40,
-=======
-   "execution_count": null,
->>>>>>> 69e5ee30
    "source": [
     "# Start the optimization from different starting values to test convergence and local minima \n",
     "num=10\n",
     "Uhat = np.empty((num,P,K))\n",
     "Vhat = np.empty((num,K,N))\n",
     "for i in range(num):\n",
-<<<<<<< HEAD
     "    # Determine random starting value \n",
     "    V_init = random_V(K,N)\n",
     "    U_init = sparse_encode(Y,V_init,alpha=1,algorithm='lasso_cd')\n",
     "    Uhat[i,:,:],Vhat[i,:,:],errors = dict_learning (Y,alpha = 1, n_components=5, method='cd',random_state=i,positive_code=True,code_init=U_init, dict_init=V_init)"
-=======
-    "    snn = DictionaryLearning(n_components=5, transform_algorithm='lasso_cd',random_state=None,positive_code=True,fit_algorithm='cd')\n",
-    "    snn.fit(Y)\n",
-    "    Uhat[i,:,:] = snn.transform(Y)\n",
-    "    Vhat[i,:,:] = snn.components_.T"
->>>>>>> 69e5ee30
-   ],
-   "outputs": [],
-   "metadata": {}
-  },
-  {
-   "cell_type": "code",
-<<<<<<< HEAD
+   ],
+   "outputs": [],
+   "metadata": {}
+  },
+  {
+   "cell_type": "code",
    "execution_count": 41,
-=======
-   "execution_count": null,
->>>>>>> 69e5ee30
    "source": [
     "fig = plt.figure(figsize=(12,5))\n",
     "plt.subplot(2,2,1)\n",
@@ -102,7 +74,6 @@
     "plt.subplot(2,2,3)\n",
     "plt.imshow(Uhat[0,:,:].T,aspect='auto')\n",
     "plt.subplot(2,2,4)\n",
-<<<<<<< HEAD
     "plt.imshow(Vhat[0,:,:],aspect='auto')\n"
    ],
    "outputs": [
@@ -129,20 +100,11 @@
      }
     }
    ],
-=======
-    "plt.imshow(Vhat[0,:,:].T,aspect='auto')\n"
-   ],
-   "outputs": [],
->>>>>>> 69e5ee30
-   "metadata": {}
-  },
-  {
-   "cell_type": "code",
-<<<<<<< HEAD
+   "metadata": {}
+  },
+  {
+   "cell_type": "code",
    "execution_count": 42,
-=======
-   "execution_count": null,
->>>>>>> 69e5ee30
    "source": [
     "vmatch=np.empty((num,num))\n",
     "umatch=np.empty((num,num))\n",
@@ -152,7 +114,6 @@
     "        umatch[i,j]=(Uhat[i,:,:].T @ Uhat[j,:,:]).max(axis=0).mean()\n",
     "vmatch"
    ],
-<<<<<<< HEAD
    "outputs": [
     {
      "output_type": "execute_result",
@@ -184,9 +145,6 @@
      "execution_count": 42
     }
    ],
-=======
-   "outputs": [],
->>>>>>> 69e5ee30
    "metadata": {}
   },
   {
@@ -310,11 +268,7 @@
   },
   "kernelspec": {
    "name": "python3",
-<<<<<<< HEAD
    "display_name": "Python 3.8.5 64-bit ('base': conda)"
-=======
-   "display_name": "Python 3.9.5 64-bit ('base': conda)"
->>>>>>> 69e5ee30
   },
   "language_info": {
    "codemirror_mode": {
