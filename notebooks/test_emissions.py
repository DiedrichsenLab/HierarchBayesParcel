--- conflicted
+++ resolved
@@ -321,12 +321,5 @@
 if __name__ == '__main__':
     # _simulate_full_VMF(K=5, P=1000, N=20, num_sub=10, max_iter=100, uniform_kappa=False)
     # _simulate_full_GMM(K=5, P=1000, N=20, num_sub=10, max_iter=100)
-<<<<<<< HEAD
-    _simulate_full_GME(K=5, P=1000, N=20, num_sub=10, max_iter=50)
-
-    train = generate_data(0, k=2, dim=3, p=1000, num_sub=10, beta=1,
-                          alpha=1, signal_type=0)
-=======
     # _simulate_full_GME(K=5, P=100, N=8, num_sub=10, max_iter=50,sigma2=0.5,beta=1.0)
-    _test_GME_Estep(P=500)
->>>>>>> 2ec6d129
+    _test_GME_Estep(P=500)