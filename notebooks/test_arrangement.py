import os
import sys
sys.path.append(os.path.abspath('..'))
import numpy as np
import matplotlib.pyplot as plt
import torch as pt
import arrangements as ar
import emissions as em
import full_model as fm
import spatial as sp
import evaluation as ev
import pandas as pd
import seaborn as sb
import copy


def make_mrf_data(width=10,K=5,N=20,num_subj=30,
            theta_mu=20,theta_w=2,sigma2=0.5,
            do_plot=True):
    """Generates (and plots Markov random field data)
    Args:
        width (int, optional): [description]. Defaults to 10.
        K (int, optional): [description]. Defaults to 5.
        N (int, optional): [description]. Defaults to 200.
        theta_mu (int, optional): [description]. Defaults to 20.
        theta_w (int, optional): [description]. Defaults to 2.
        sigma2 (float, optional): [description]. Defaults to 0.5.
        do_plot (bool): Make a plot of the first 10 samples?
    """
    # Step 1: Create the true model
    grid = sp.SpatialGrid(width=width,height=width)
    arrangeT = ar.PottsModel(grid.W, K=K)
    arrangeT.name = 'Potts'

    # Step 2a: Initialize the parameters of the true arrangement model
    arrangeT.logpi = grid.random_smooth_pi(theta_mu=theta_mu,K=K)
    arrangeT.theta_w = pt.tensor(theta_w)

    # Step 2b: Initialize the parameters of the true emission model
    emissionT = em.MixGaussian(K=K, N=N, P=grid.P)
    emissionT.random_params()
    emissionT.sigma2=pt.tensor(sigma2)
    MT = fm.FullModel(arrangeT,emissionT)

    # Step 3: Plot the prior of the true mode
    # plt.figure(figsize=(7,4))
    # grid.plot_maps(exp(arrangeT.logpi),cmap='jet',vmax=1,grid=[2,3])
    # cluster = np.argmax(arrangeT.logpi,axis=0)
    # grid.plot_maps(cluster,cmap='tab10',vmax=9,grid=[2,3],offset=6)

    # Step 4: Generate data by sampling from the above model
    U = MT.arrange.sample(num_subj=num_subj,burnin=19) # These are the subjects
    Ytrain = MT.emission.sample(U) # This is the training data
    Ytest = MT.emission.sample(U)  # Testing data

    # Plot first 10 samples
    if do_plot:
        plt.figure(figsize=(10,4))
        grid.plot_maps(U[0:10],cmap='tab10',vmax=K,grid=[2,5])

    return Ytrain, Ytest, U, MT , grid


def make_cmpRBM_data(width=10,K=5,N=10,num_subj=20,
            theta_mu=20,theta_w=1.0,emission_model=None,
            do_plot=1):
    """Generates (and plots Markov random field data)
    Args:
        width (int, optional): [description]. Defaults to 10.
        K (int, optional): [description]. Defaults to 5.
        N (int, optional): [description]. Defaults to 200.
        theta_mu (int, optional): [description]. Defaults to 20.
        theta_w (int, optional): [description]. Defaults to 2.
        sigma2 (float, optional): [description]. Defaults to 0.5.
        do_plot (int): 1: Plot of the first 10 samples 2: + sample path
    """
    P = width*width
    # Step 1: Create the true model
    grid = sp.SpatialGrid(width=width,height=width)
    W = grid.get_neighbour_connectivity()
    W += pt.eye(W.shape[0])

    # Step 2: Initialize the parameters of the true model
    arrangeT = ar.cmpRBM(K,grid.P,Wc=W,theta=theta_w)
    arrangeT.name = 'cmpRDM'
    arrangeT.bu = grid.random_smooth_pi(K=K,theta_mu=theta_mu,
            centroids=[0,width-1,int(P/2+width/2),P-width,P-1])

    MT = fm.FullModel(arrangeT,emission_model)

    # grid.plot_maps(pt.softmax(arrangeT.bu,0),cmap='hot',vmax=1,grid=[1,5])

    # Step 3: Plot the prior of the true mode
    # plt.figure(figsize=(7,4))
    # grid.plot_maps(exp(arrangeT.logpi),cmap='jet',vmax=1,grid=[2,3])
    # cluster = np.argmax(arrangeT.logpi,axis=0)
    # grid.plot_maps(cluster,cmap='tab10',vmax=9,grid=[2,3],offset=6)

    # Step 4: Generate data by sampling from the above model

    p = pt.ones(K)
    U = ar.sample_multinomial(pt.softmax(arrangeT.bu,0),shape=(num_subj,K,grid.P))
    if do_plot>1:
        plt.figure(figsize=(10,4))
    for i in range (10):
        _,H = arrangeT.sample_h(U)
        _,U = arrangeT.sample_U(H)
        if do_plot>1:
            u = ar.compress_mn(U)
            grid.plot_maps(u[8],cmap='tab10',vmax=K,grid=[2,5],offset=i+1)
        # plt.figure(10,4)
        # grid.plot_maps(h[0],cmap='tab10',vmax=K,grid=[2,5],offset=i+1)

    Utrue = ar.compress_mn(U)


    #This is the training data
    Ytrain = MT.emission.sample(Utrue)
    Ytest = MT.emission.sample(Utrue)  # Testing data

    # Plot first 10 samples
    if do_plot>0:
        plt.figure(figsize=(13,5))
        grid.plot_maps(Utrue[0:10],cmap='tab10',vmax=K,grid=[2,5])

    return Ytrain, Ytest, Utrue, MT , grid

def make_cmpRBM_chain(P=5,K=3,num_subj=20,
            theta_w=1.0,emission_model=None,logpi=2):
    """Generates (and plots Markov random field data)
    Args:
        width (int, optional): [description]. Defaults to 10.
        K (int, optional): [description]. Defaults to 5.
        N (int, optional): [description]. Defaults to 200.
        theta_mu (int, optional): [description]. Defaults to 20.
        theta_w (int, optional): [description]. Defaults to 2.
        sigma2 (float, optional): [description]. Defaults to 0.5.
        do_plot (int): 1: Plot of the first 10 samples 2: + sample path
    """
    # Step 1: Create the true model
    grid = sp.SpatialChain(P=5)
    W = grid.get_neighbour_connectivity()
    W += pt.eye(W.shape[0])

    # Step 2: Initialize the parameters of the true model: Only ends are fixed
    arrangeT = ar.cmpRBM(K,grid.P,Wc=W,theta=theta_w)
    arrangeT.name = 'cmpRDM'
    arrangeT.bu = pt.zeros((K,P))
    arrangeT.bu[0,0]=logpi
    arrangeT.bu[-1,-1]=logpi


    MT = fm.FullModel(arrangeT,emission_model)
    # Step 4: Generate data by sampling from the above model
    Utrue = MT.arrange.sample(num_subj,50)
    Ytrain = MT.emission.sample(Utrue)
    Ytest = MT.emission.sample(Utrue)  # Testing data

    return Ytrain, Ytest, Utrue, MT , grid



def train_sml(arM,emM,Ytrain,Ytest,part,crit='Ecos_err',
             n_epoch=20,batch_size=20,verbose=False):
    """Trains only arrangement model, given a fixed emission
    likelhoood.

    Args:
        arM (ArrangementMode):
        emM (EmissionModel )
        Y_train (tensor): Y_testing log likelihood (KxP)
        Y_test (tensor): Y_training log likelihood test (KxP)
        part (tensor): 1xP partition number for completion test
        crit (str): _description_. Defaults to 'logpY'.
        n_epoch (int): _description_. Defaults to 20.
        batch_size (int): _description_. Defaults to 20.
        verbose (bool): _description_. Defaults to False.

    Returns:
        model: Fitted model
        T: Pandas data frame with epoch level performance metrics
        thetaH: History of fitted thetas
    """
    emlog_train = emM.Estep(Ytrain)
    emlog_test = emM.Estep(Ytest)
    num_subj = emlog_train.shape[0]
    Utrain=pt.softmax(emlog_train,dim=1)

    crit_types = ['train','marg','test','compl'] # different evaluation types
    CR = np.zeros((len(crit_types),n_epoch))
    theta_hist = np.zeros((arM.nparams,n_epoch))
    # Intialize negative sampling
    for epoch in range(n_epoch):
        # Get test error
        EU,_ = arM.Estep(emlog_train,gather_ss=False)
        for i, ct in enumerate(crit_types):
            # Training emission logliklihood:
            if ct=='train':
                CR[i,epoch] = ev.evaluate_full_arr(emM,Ytrain,EU,crit=crit)
            elif ct=='marg':
                pi = arM.marginal_prob()
                CR[i,epoch] = ev.evaluate_full_arr(emM,Ytest,pi,crit=crit)
            elif ct=='test':
                CR[i,epoch] = ev.evaluate_full_arr(emM,Ytest,EU,crit=crit)
            elif ct=='compl':
                CR[i,epoch] = ev.evaluate_completion_arr(arM,emM,Ytest,part,crit=crit)
        if (verbose):
            print(f'epoch {epoch:2d} Test: {crit[2,epoch]:.4f}')

        # Update the model in batches
        for b in range(0,num_subj-batch_size+1,batch_size):
            ind = range(b,b+batch_size)
            arM.Estep(emlog_train[ind,:,:])
            if hasattr(arM,'Eneg'):
                arM.Eneg(use_chains=ind,
                           emission_model=emM)
            arM.Mstep()

        # Record the parameters
        theta_hist[:,epoch]=arM.get_params()

    # Make a data frame for the results
    T=pd.DataFrame()
    for i, ct in enumerate(crit_types):
        T1 = pd.DataFrame({'model':[arM.name]*n_epoch,
                        'type':[ct]*n_epoch,
                        'iter':np.arange(n_epoch),
                        'crit':CR[i]})
        T = pd.concat([T,T1],ignore_index=True)
    return arM,T,theta_hist

def eval_arrange(models,emM,Ytrain,Ytest,Utrue):
    D= pd.DataFrame()
    Utrue_mn = ar.expand_mn(Utrue,emM.K)
    emloglik_train = emM.Estep(Ytrain)

    for m in models:
        if m=='data':
            EU = pt.softmax(emloglik_train,1)
            name = m
        elif m=='Utrue':
            EU = Utrue_mn
            name = m
        else:
            EU,_ = m.Estep(emloglik_train)
            name = m.name
        uerr_test1= ev.u_abserr(Utrue_mn,EU)
        cos_err= ev.coserr(Ytest,emM.V,EU,adjusted=False,
                 soft_assign=False).mean(dim=0).item()
        Ecos_err= ev.coserr(Ytest,emM.V,EU,adjusted=False,
                 soft_assign=True).mean(dim=0).item()

        dict ={'model':[name],
               'type':['test'],
               'uerr':uerr_test1,
               'cos_err':cos_err,
               'Ecos_err':Ecos_err}
        D=pd.concat([D,pd.DataFrame(dict)],ignore_index=True)
    return D

def eval_arrange_compl(models,emM,Y,part,Utrue):
    D= pd.DataFrame()
    Utrue_mn = ar.expand_mn(Utrue,models[0].K)
    for m in models:
        cos_err_compl = ev.evaluate_completion_arr(m,emM,Y,part,crit='cos_err')
        Ecos_err_compl = ev.evaluate_completion_arr(m,emM,Y,part,crit='Ecos_err')
        uerr_compl = ev.evaluate_completion_arr(m,emM,Y,part,
                                    crit='u_abserr',Utrue=Utrue_mn)
        dict ={'model':[m.name],
               'type':['compl'],
               'uerr':uerr_compl,
               'cos_err':cos_err_compl,
               'Ecos_err':Ecos_err_compl}
        D=pd.concat([D,pd.DataFrame(dict)],ignore_index=True)
    # get the baseline for Utrue
    cos_err= ev.coserr(Y,emM.V,Utrue_mn,adjusted=False,
                 soft_assign=False).mean(dim=0).item()
    Ecos_err= ev.coserr(Y,emM.V,Utrue_mn,adjusted=False,
                 soft_assign=True).mean(dim=0).item()
    dict ={'model':['Utrue'],
               'type':['compl'],
               'uerr':0,
               'cos_err':cos_err,
               'Ecos_err':Ecos_err}
    D=pd.concat([D,pd.DataFrame(dict)],ignore_index=True)
    return D

def plot_Uhat_maps(models,emloglik,grid):
    plt.figure(figsize=(10,7))
    n_models = len(models)
    K = emloglik.shape[1]
    for i,m in enumerate(models):
        if m is None:
            Uh=pt.softmax(emloglik,dim=1)
        else:
            Uh,_ = m.Estep(emloglik)
        grid.plot_maps(Uh[0],cmap='jet',vmax=1,grid=(n_models,K),offset=i*K+1)

def plot_P_maps(pmaps,grid):
    plt.figure(figsize=(10,7))
    n_models = len(pmaps)
    K = pmaps[0].shape[0]
    for i,m in enumerate(pmaps):
        grid.plot_maps(m,cmap='jet',vmax=1,grid=(n_models,K),offset=i*K+1)

def plot_individual_Uhat(models,Utrue, emloglik,grid,style='prob'):
    # Get the expectation
    n_models = len(models)+2
    K = emloglik.shape[1]
    P = emloglik.shape[2]

    Uh = []
    plt.figure(figsize=(10,7))
    Uh.append(ar.expand_mn(Utrue[0:1],K))
    Uh.append(pt.softmax(emloglik[0:1],dim=1))
    for i,m in enumerate(models):
        A,_=m.Estep(emloglik[0:1])
        Uh.append(A)

    if style=='prob':
        for i,uh in enumerate(Uh):
            grid.plot_maps(uh[0],cmap='jet',vmax=1,
                    grid=(n_models,K),
                    offset = K*i+1)
    elif style=='argmax':
        ArgM = pt.zeros(n_models,P)
        for i,uh in enumerate(Uh):
            ArgM[i,:] = pt.argmax(uh[0],dim=0)
        grid.plot_maps(ArgM,cmap='tab10',vmax=K,
                    grid=(1,n_models))
    elif style=='mixed':
        ArgM = pt.zeros(n_models,P)
        Prob = pt.zeros(n_models,P)

        for i,uh in enumerate(Uh):
            ArgM[i,:] = pt.argmax(uh[0],dim=0)
            Prob[i,:] = uh[0][2,:]
        grid.plot_maps(ArgM,cmap='tab10',vmax=K,
                    grid=(2,n_models))
        grid.plot_maps(Prob,cmap='jet',vmax=1,
                    grid=(2,n_models),
                    offset = n_models+1)

def plot_evaluation(D,criteria=['uerr','cos_err','Ecos_err']
                      ,types=['test','compl']):
    # Get the final error and the true pott models
    plt.figure(figsize=(12,7))
    ncrit = len(criteria)
    ntypes = len(types)
    for j in range(ntypes):
        for i in range(ncrit):
            plt.subplot(ntypes,ncrit,i+j*ncrit+1)
            sb.barplot(data=D[D.type==types[j]],x='model',y=criteria[i])
            plt.title(f'{criteria[i]}{types[j]}')

def plot_evaluation2():
    # Get the final error and the true pott models
    fig = plt.figure(figsize=(3,4))
    D = pd.read_csv('notebooks/deepMRF.csv')
    T = D[(D.type=='test') & (D.model!='true') & (D.model!='Utrue')]
    noisefloor = D[(D.type=='test') & (D.model=='Utrue')].Ecos_err.mean()
    sb.barplot(data=T,x='model',y='uerr')
    plt.ylim([0,0.25])
    # plt.axhline(noisefloor)
    fig.savefig('deepMRF.pdf',format='pdf')
    pass

def simulation_1():
    K =5
    N = 20
    num_subj=500
    sigma2=0.5
    batch_size=20
    n_epoch=40
    pt.set_default_dtype(pt.float32)

    Ytrain,Ytest,Utrue,Mtrue,grid = make_mrf_data(10,K,N=N,
            num_subj=num_subj,
            theta_mu=20,theta_w=2,sigma2=sigma2,
            do_plot=True)

    emloglik_train = Mtrue.emission.Estep(Y=Ytrain)
    emloglik_test = Mtrue.emission.Estep(Y=Ytest)
    P = Mtrue.emission.P

    # Generate partitions for region-completion testing
    num_part = 4
    p=pt.ones(num_part)/num_part
    part = pt.multinomial(p,P,replacement=True)

    # Independent spatial arrangement model
    indepAr = ar.ArrangeIndependent(K=K,P=P,spatial_specific=True,remove_redundancy=False)
    indepAr.name='idenp'

    # blank restricted bolzman machine
    n_hidden = 100 # hidden nodes
    rbm = ar.mpRBM_pCD(K,P,n_hidden,eneg_iter=3,eneg_numchains=200)
    rbm.name=f'RBM_{n_hidden}'

    # Get the true pott models
    Mpotts = copy.deepcopy(Mtrue.arrange)
    Mpotts.epos_numchains=100
    Mpotts.epos_iter =5

    # Train the independent arrangement model
    indepAr,T = train_sml(indepAr,
            emloglik_train,emloglik_test,
            part=part,n_epoch=n_epoch,batch_size=num_subj)

    rbm.alpha = 0.001
    rbm.bu=indepAr.logpi.detach().clone()
    rbm.W = pt.randn(rbm.nh,P*K)*0.1

    rbm, T1 = train_sml(rbm,
            emloglik_train,emloglik_test,
            part,batch_size=batch_size,n_epoch=n_epoch)

    T = pd.concat([T,T1],ignore_index=True)

    plt.figure(figsize=(8,8))
    sb.lineplot(data=T[T.iter>0],y='crit',x='iter',hue='model',style='type')

    # Get the final error and the true pott models
    D = eval_arrange([indepAr,rbm,Mpotts],emloglik_train,emloglik_test,Utrue)

    plt.figure(figsize=(8,3))
    plt.subplot(2,2,1)
    sb.barplot(data=D,x='model',y='uerr')
    plt.subplot(2,2,2)
    sb.barplot(data=D,x='model',y='logpy')

    plot_Uhat_maps([None,indepAr,rbm,Mpotts],emloglik_test[0:1],grid)
    pass

def simulation_2():
    K = 5
    width = 30
    P = width * width
    theta_mu = P / 2
    num_subj=30
    batch_size=30
    n_epoch=80
    theta = 1.3
    # Multinomial
    w = 2.0
    # MixGaussian
    sigma2 = 0.4
    N = 10

    eneg_iter = 10
    epos_iter = 10
    num_sim = 20


    pt.set_default_dtype(pt.float32)
    TT=pd.DataFrame()
    DD=pd.DataFrame()
    HH = np.zeros((num_sim,n_epoch))
    # REcorded bias parameter
    RecBu = pt.zeros((num_sim,K,P))
    RecLp = pt.zeros((num_sim,K,P))
    RecUtrue = pt.zeros((num_sim,K,P))
    RecEmLog = pt.zeros((num_sim,K,P))

    # Make a new emission model for the simulation
    # emissionM = em.MultiNomial(K=K, P=P)
    # emissionM.w = pt.tensor(w)
    emissionM = em.MixGaussian(K,N,P)
    emissionM.sigma2 = pt.tensor(sigma2)


    for s in range(num_sim):
        Ytrain,Ytest,Utrue,Mtrue,grid = make_cmpRBM_data(width,K,N=N,
            num_subj=num_subj,
            theta_mu=theta_mu,
            theta_w=theta,
            emission_model=emissionM,
            do_plot=0)
        # Ytrain,Ytest,Utrue,Mtrue,grid = make_mrf_data(10,K,N=N,
        #         num_subj=num_subj,
        #         theta_mu=20,theta_w=2,sigma2=sigma2,
        #         do_plot=1)

        emloglik_train = Mtrue.emission.Estep(Y=Ytrain)
        emloglik_test = Mtrue.emission.Estep(Y=Ytest)
        P = Mtrue.emission.P

        # Generate partitions for region-completion testing
        num_part = 4
        p=pt.ones(num_part)/num_part
        part = pt.multinomial(p,P,replacement=True)

        # Independent spatial arrangement model
        indepAr = ar.ArrangeIndependent(K=K,P=P,spatial_specific=True,remove_redundancy=False)
        indepAr.name='idenp'

        # Train the independent model as baseline
        indepAr,T,theta1 = train_sml(indepAr,Mtrue.emission,Ytrain,Ytest,
                part=part,n_epoch=n_epoch,batch_size=num_subj)

        # Gte the true arrangement model
        rbm = Mtrue.arrange
        rbm.name = 'true'

        # Boltzmann with a arbitrary fully connected model - P hiden nodes
        n_hidden = P # hidden nodes
        rbm2 = ar.cmpRBM(K,P,nh=n_hidden,
                            eneg_iter=eneg_iter,
                            epos_iter=epos_iter,
                            eneg_numchains=num_subj)
        rbm2.name=f'cRBM_{n_hidden}'
        rbm2.W = pt.randn(n_hidden,P)*0.1
        # rbm2.W = Mtrue.arrange.W.detach().clone()
        rbm2.bu= indepAr.logpi.detach().clone()
        # rbm2.bu=  Mtrue.arrange.bu.detach().clone()
        rbm2.alpha = 1
        rbm2.fit_W = True
        rbm2.fit_bu = True

        # Covolutional Boltzman machine with the true neighbourhood matrix 
        # theta_w in this case is not fit. 
        rbm3 = ar.cmpRBM(K,P,Wc=rbm.Wc,
                            theta=theta,
                            eneg_iter=eneg_iter,
                            epos_iter=epos_iter,
                            eneg_numchains=num_subj)
        rbm3.bu = pt.zeros((K,P))
        rbm3.bu = indepAr.logpi.detach().clone()
        # rbm3.bu = rbm.bu.detach().clone()
        rbm3.name=f'cRBM_Wc'
        rbm3.fit_W = False
        rbm3.fit_bu = True
        rbm3.alpha = 1

        # Get the true pott models
        # Mpotts = copy.deepcopy(Mtrue.arrange)
        # Mpotts.epos_numchains=100
        # Mpotts.epos_iter =5

        # Make list of candidate models
        Models = [indepAr,rbm3,rbm]


        TH = [theta1]
        for m in Models[1:2]:

            m, T1,theta_hist = train_sml(m,Mtrue.emission,Ytrain,Ytest,part,
                batch_size=batch_size,
                n_epoch=n_epoch)
            TH.append(theta_hist)
            T = pd.concat([T,T1],ignore_index=True)

        # Evaluate overall
        D = eval_arrange(['data',indepAr,rbm3,rbm,'Utrue'],Mtrue.emission,Ytrain,Ytest,Utrue=Utrue)
        D1 = eval_arrange_compl(Models,Mtrue.emission,Ytest,part=part,Utrue=Utrue)

        DD = pd.concat([DD,D,D1],ignore_index=True)
        TT = pd.concat([TT,T],ignore_index=True)
        HH[s,:]= TH[1][rbm3.get_param_indices('theta'),:]

        #record the different fitting runs into structure
        RecBu[s] = pt.softmax(rbm3.bu,0)
        RecLp[s] = pt.softmax(indepAr.logpi,0)
        RecUtrue[s] = ar.expand_mn(Utrue,K).mean(dim=0)
        RecEmLog[s] = pt.softmax(emloglik_train,1).mean(dim=0)

    fig = plt.figure(figsize=(8,8))
    plt.subplot(3,1,1)
    sb.lineplot(data=TT[(TT.iter>0) & (TT.type=='test')]
            ,y='crit',x='iter',hue='model')
    plt.ylabel('Test coserr')
    plt.subplot(3,1,2)
    sb.lineplot(data=TT[(TT.iter>0) & (TT.type=='compl')]
            ,y='crit',x='iter',hue='model')
    plt.ylabel('Compl coserr')
    plt.subplot(3,1,3)
    plt.plot(HH.T)
    plt.ylabel('Theta')

    # Get the final error and the true pott models
    plot_evaluation(DD)

    # OPtional: Plot the last maps of prior estimates
    # plot_Uhat_maps([None,indepAr,rbm3,Mtrue.arrange],emloglik_test[0:1],grid)
    # Optimal: plot the pmaps
    plot_P_maps([RecEmLog.mean(dim=0),
                RecLp.mean(dim=0),
                RecBu.mean(dim=0),
                pt.softmax(rbm.bu,0)],grid)

    plot_individual_Uhat(Models,Utrue[0:1],emloglik_train[0:1],
                    grid,style='mixed')
    # plot_individual_Uhat(Models,Utrue[0:1],emloglik_train[0:1],
    #                grid,style='argmax')
    pass

def simulation_chain():
    K = 3
    P = 5
    num_subj=100
    batch_size=100
    n_epoch=100
    logpi = 2.5
    num_sim = 10
    theta = 1.3
<<<<<<< HEAD
    # Multinomial
    w = 3.0
    # MixGaussian
=======
    # Multinomial 
    w = 1.5
    # MixGaussian 
>>>>>>> 08204318
    sigma2 = 0.5
    N = 10

    eneg_iter = 6
    epos_iter = 6

    pt.set_default_dtype(pt.float32)
    TT=pd.DataFrame()
    DD=pd.DataFrame()
    HH = np.zeros((num_sim,n_epoch))

    # REcorded bias parameter
    RecBu = pt.zeros((num_sim,K,P))
    RecLp = pt.zeros((num_sim,K,P))
    RecUtrue = pt.zeros((num_sim,K,P))
    RecEmLog = pt.zeros((num_sim,K,P))

    # Make a new emission model for the simulation
    emissionM = em.MultiNomial(K=K, P=P)
    emissionM.w = pt.tensor(w)
    # emissionM = em.MixGaussian(K,N,P)
    # emissionM.sigma2 = pt.tensor(sigma2)

    for s in range(num_sim):

        # Make the data
        Ytrain,Ytest,Utrue,Mtrue,grid = make_cmpRBM_chain(P,K,
            num_subj=num_subj,theta_w=theta,emission_model=emissionM,logpi=logpi)
        emloglik_train = Mtrue.emission.Estep(Y=Ytrain)
        emloglik_test = Mtrue.emission.Estep(Y=Ytest)

        # Generate partitions for region-completion testing
        part = pt.arange(0,5)

        # Independent spatial arrangement model
        indepAr = ar.ArrangeIndependent(K=K,P=P,spatial_specific=True,remove_redundancy=False)
        indepAr.name='idenp'
        indepAr,T,theta1 = train_sml(indepAr,Mtrue.emission,Ytrain,Ytest,
                part=part,n_epoch=n_epoch,batch_size=num_subj)

        # Gte the true arrangement model
        rbm = Mtrue.arrange
        rbm.name = 'true'

        # Covolutional
        rbm3 = ar.cmpRBM(K,P,Wc=rbm.Wc,
                            theta=0.3,
                            eneg_iter=eneg_iter,
                            epos_iter=epos_iter,
                            eneg_numchains=num_subj)
        rbm3.bu = pt.zeros((K,P))
        rbm3.bu = indepAr.logpi.detach().clone()
        rbm3.bu = rbm.bu.detach().clone()
        rbm3.name=f'cRBM_Wc'
        rbm3.fit_W = True
        rbm3.fit_bu = True
        rbm3.alpha = 1

        # Make list of candidate models
        Models = [indepAr,rbm3,rbm]

        TH = [theta1]
        for m in Models[1:2]:

            m, T1,theta_hist = train_sml(m,Mtrue.emission,Ytrain,Ytest,part,
                batch_size=batch_size,
                n_epoch=n_epoch)
            TH.append(theta_hist)
            T = pd.concat([T,T1],ignore_index=True)

        # Evaluate overall
        D = eval_arrange(Models,Mtrue.emission,Ytrain,Ytest,Utrue=Utrue)
        D1 = eval_arrange_compl(Models,Mtrue.emission,Ytest,part=part,Utrue=Utrue)

        DD = pd.concat([DD,D,D1],ignore_index=True)
        TT = pd.concat([TT,T],ignore_index=True)
        HH[s,:]= TH[1][rbm3.get_param_indices('theta'),:]

        #record the different fitting runs into structure
        RecBu[s] = pt.softmax(rbm3.bu,0)
        RecLp[s] = pt.softmax(indepAr.logpi,0)
        RecUtrue[s] = ar.expand_mn(Utrue,K).mean(dim=0)
        RecEmLog[s] = pt.softmax(emloglik_train,1).mean(dim=0)

    # Plot all the expectations over the 5 nodes
    plt.figure()
    plt.subplot(3,2,1)
    plt.plot(pt.softmax(rbm.bu,0).t())
    plt.ylim([0,1])
    plt.title('Bias term')

    plt.subplot(3,2,2)
    U = ar.expand_mn(Utrue,3)
    plt.plot(pt.mean(RecUtrue,0).t())
    plt.ylim([0,1])
    plt.title('True maps')

    plt.subplot(3,2,3)
    plt.plot(pt.mean(RecEmLog,0).t())
    plt.ylim([0,1])
    plt.title('Evidence')

    plt.subplot(3,2,4)
    plt.plot(pt.mean(RecLp,0).t())
    plt.ylim([0,1])
    plt.title('Independent Arrange')

    plt.subplot(3,2,5)
    plt.plot(pt.mean(RecBu,0).t())
    plt.ylim([0,1])
    plt.title('RBM3')


    fig = plt.figure(figsize=(8,8))
    plt.subplot(3,1,1)
    sb.lineplot(data=TT[(TT.iter>0) & (TT.type=='test')]
            ,y='crit',x='iter',hue='model')
    plt.ylabel('Test coserr')
    plt.subplot(3,1,2)
    sb.lineplot(data=TT[(TT.iter>0) & (TT.type=='compl')]
            ,y='crit',x='iter',hue='model')
    plt.ylabel('Compl coserr')
    plt.subplot(3,1,3)
    plt.plot(HH.T)
    plt.ylabel('Theta')

    plot_evaluation(DD)
    pass



def test_cmpRBM_Estep():
    K =5
    N = 20
    num_subj=500
    sigma2=0.5
    batch_size=20
    n_epoch=30
    pt.set_default_dtype(pt.float32)

    Ytrain,Ytest,Utrue,Mtrue,grid = make_cmpRBM_data(10,K,N=N,
        num_subj=num_subj,
        theta_mu=20,theta_w=1.0,sigma2=sigma2,
        do_plot=0)
        # Ytrain,Ytest,Utrue,Mtrue,grid = make_mrf_data(10,K,N=N,
        #         num_subj=num_subj,
        #         theta_mu=20,theta_w=2,sigma2=sigma2,
        #         do_plot=1)

    emloglik_train = Mtrue.emission.Estep(Y=Ytrain)
    emloglik_test = Mtrue.emission.Estep(Y=Ytest)
    P = Mtrue.emission.P
    M = Mtrue.arrange

    Uhat = pt.softmax(emloglik_train + M.bu,dim=1) # Start with hidden = 0
    for i in range(5):
        wv = pt.matmul(Uhat,M.W.t())
        Eh = pt.softmax(wv,1)
        wh = pt.matmul(Eh, M.W)
        grid.plot_maps(Uhat[0],cmap='jet',vmax=1,grid=(6,5),offset = i*5+1)
        Uhat = pt.softmax(wh + M.bu + emloglik_train,1)


    # D = eval_arrange([Mtrue.arrange],emloglik_train,emloglik_test,Utrue)
    pass


if __name__ == '__main__':
    # compare_gibbs()
    # train_rbm_to_mrf2('notebooks/sim_500.pt',n_hidden=[30,100],batch_size=20,n_epoch=20,sigma2=0.5)
    # simulation_2()
    # simulation_chain()
<<<<<<< HEAD
    # simulation_2()
    plot_evaluation2()
    # pass
=======
    simulation_2() 
    # plot_evaluation2()
    pass
>>>>>>> 08204318
    # test_cmpRBM_Estep()
    # test_sample_multinomial()
    # train_RBM()<|MERGE_RESOLUTION|>--- conflicted
+++ resolved
@@ -603,15 +603,9 @@
     logpi = 2.5
     num_sim = 10
     theta = 1.3
-<<<<<<< HEAD
-    # Multinomial
-    w = 3.0
-    # MixGaussian
-=======
     # Multinomial 
     w = 1.5
     # MixGaussian 
->>>>>>> 08204318
     sigma2 = 0.5
     N = 10
 
@@ -784,15 +778,10 @@
     # train_rbm_to_mrf2('notebooks/sim_500.pt',n_hidden=[30,100],batch_size=20,n_epoch=20,sigma2=0.5)
     # simulation_2()
     # simulation_chain()
-<<<<<<< HEAD
     # simulation_2()
-    plot_evaluation2()
-    # pass
-=======
     simulation_2() 
     # plot_evaluation2()
     pass
->>>>>>> 08204318
     # test_cmpRBM_Estep()
     # test_sample_multinomial()
     # train_RBM()