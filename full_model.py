--- conflicted
+++ resolved
@@ -9,14 +9,8 @@
 import numpy as np
 import torch as pt
 from torch.utils.data import DataLoader, TensorDataset
-<<<<<<< HEAD
-import generativeMRF.emissions as emi
-import generativeMRF.arrangements as arr
-import generativeMRF.evaluation as ev
-=======
 import HierarchBayesParcel.emissions as emi
 import HierarchBayesParcel.arrangements as arr
->>>>>>> 3cb4dfd5
 import warnings
 from copy import copy,deepcopy
 import time
