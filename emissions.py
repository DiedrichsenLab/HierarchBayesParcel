--- conflicted
+++ resolved
@@ -102,11 +102,7 @@
             YV = pt.mm(self.Y[i, :, :].T, self.V)
             self.rss[i, :, :] = pt.sum(self.YY[i, :, :], dim=0) - 2*YV.T + uVVu.reshape((self.K, 1))
             # the log likelihood for emission model (GMM in this case)
-<<<<<<< HEAD
-            LL[i, :, :] = -0.5*self.N*(np.log(2 * pt.pi) + pt.log(self.sigma2))-0.5/self.sigma2 * self.rss[i, :, :]
-=======
             LL[i, :, :] = -0.5*self.N*(log(pt.as_tensor(2*np.pi)) + log(self.sigma2))-0.5/self.sigma2 * self.rss[i, :, :]
->>>>>>> 9bdace1d
 
         return LL
 
