--- conflicted
+++ resolved
@@ -10,15 +10,9 @@
 import torch as pt
 from scipy import stats, special
 from torch import log, exp, sqrt
-<<<<<<< HEAD
-from generativeMRF.model import Model
-from generativeMRF.depreciated.AIS_test import rejection_sampling
-import generativeMRF.arrangements as ar
-=======
 from HierarchBayesParcel.model import Model
 from HierarchBayesParcel.depreciated.AIS_test import rejection_sampling
 import HierarchBayesParcel.arrangements as ar
->>>>>>> 3cb4dfd5
 
 class EmissionModel(Model):
     """ Abstract class for emission models
