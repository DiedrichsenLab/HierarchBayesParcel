--- conflicted
+++ resolved
@@ -163,33 +163,8 @@
         self.alpha = 1
         self.beta = 1
 
-<<<<<<< HEAD
-    # REmove this one here:
-    def _norm_pdf_multivariate(self, x, mu, sigma):
-        """ pdf function for multivariate normal distribution
-        Note: X and mu are assumed to be column vector
-        :param x: multivariate data. Shape (n_dim, 1)
-        :param mu: theta mu of the distribution. Shape (n_dim, 1)
-        :param sigma: theta cov of the distribution. Shape (n_dim, n_dim)
-        :return: the probability of a data point in the given normal distribution
-        """
-        size = len(x)
-        if size == len(mu) and (size, size) == sigma.shape:
-            det = np.linalg.det(sigma)
-            if det == 0:
-                raise NameError("The covariance matrix can't be singular")
-            norm_const = 1.0 / (np.math.pow((2 * np.pi), float(size) / 2) * np.math.pow(det, 1.0 / 2))
-            x_mu = np.matrix(x - mu)
-            inv_ = np.linalg.inv(sigma)
-            result = np.math.pow(np.math.e, -0.5 * (x_mu.T * inv_ * x_mu))
-            return norm_const * result
-        else:
-            raise NameError("The dimensions of the input don't match")
 
     def Estep_max(self, Y=None, sub=None):
-=======
-    def Estep_max(self, sub=None):
->>>>>>> 31f94dd9
         """ Estep: Returns log p(Y, s|U) for each value of U, up to a constant
             Collects the sufficient statistics for the M-step
         :param Y: the real data
